--- conflicted
+++ resolved
@@ -181,10 +181,6 @@
  * @apiUse BookInformation
  */
 bookRouter.get('/title', (request, response) => {
-<<<<<<< HEAD
-    
-    response.send('Hello, World!');
-=======
     const titleQuery = request.query.title as string;
     if (!validationFunctions.validateTitle(titleQuery)) {
         return response.status(400).send({
@@ -222,7 +218,6 @@
             console.error(error);
             response.status(500).send({ message: 'server error - contact support' });
         });
->>>>>>> 5083ce56
 });
 
 /**
@@ -232,24 +227,14 @@
  * @apiName GetBookByRating
  * @apiGroup Book
  *
-<<<<<<< HEAD
  * @apiBody {number} [rating_min=1] a minimum rating required for a book. 
  * @apiBody {number} [rating_max=5] a maximum rating required for a book.
  * @apiBody {number} [limit=10] a minimum rating required for a book. 
  * @apiBody {number} [offset=0] a maximum rating required for a book.
  * 
-=======
- * @apiQuery {number} [rating_min=1] a minimum rating required for a book. 
- * @apiQuery {number} [rating_max=5] a maximum rating required for a book.
- *
->>>>>>> 5083ce56
  * @apiSuccess {Book(s)} success object containing information of books within the range of ratings.
  * @apiError (400: Missing max and min rating) {String} message "Missing max and min rating, atleast one of which should be supplied.""
-<<<<<<< HEAD
  * @apiError (400: Bad maximum or minimum rating) {String} message "Min or Max is not a valid rating, should be a floating point from 1 to 5 with no crossover i.e rating_min <= rating_max."
-=======
- * @apiError (400: Bad maximum or minimum rating.) {String} message Bad maximum or minimum rating.
->>>>>>> 5083ce56
  * @apiError (403: Invalid JWT) {String} message "Provided JWT is invalid. Please sign-in again."
  * @apiError (401: Authorization Token is not supplied) {String} message "No JWT provided, please sign in."
  */
