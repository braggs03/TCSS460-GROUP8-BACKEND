--- conflicted
+++ resolved
@@ -9,12 +9,13 @@
     RATING_MIN_DEFAULT,
 } from '../../core/utilities/constants';
 import { AuthRequest } from '../auth/login';
-<<<<<<< HEAD
-import { IBook, IRatings, IUrlIcon } from '../../core/utilities/types';
-=======
-import { BookInfo, IBook, IRatings, IUrlIcon } from '../../core/utilities/types'
+import {
+    BookInfo,
+    IBook,
+    IRatings,
+    IUrlIcon,
+} from '../../core/utilities/types';
 import { convertBookInfoToIBookInfo } from '../../core/utilities/typeConversions';
->>>>>>> aab05464
 
 const bookRouter: Router = express.Router();
 
@@ -26,8 +27,18 @@
     LEFT JOIN BOOKS ON BOOK_MAP.book_isbn = BOOKS.isbn13
     LEFT JOIN SERIES ON BOOK_MAP.series_id = SERIES.id`;
 
-function mwRatingAverage(rating1:number, rating2:number, rating3:number, rating4:number, rating5:number, count: number): number {
-    return ((rating1 * 1) + (rating2 * 2)+ (rating3 * 3)+ (rating4 * 3)+ (rating5 * 5))/count;
+function mwRatingAverage(
+    rating1: number,
+    rating2: number,
+    rating3: number,
+    rating4: number,
+    rating5: number,
+    count: number
+): number {
+    return (
+        (rating1 * 1 + rating2 * 2 + rating3 * 3 + rating4 * 3 + rating5 * 5) /
+        count
+    );
 }
 /**
  * @apiDefine IBook
@@ -122,15 +133,12 @@
                                 WHERE book_isbn=$1`;
         pool.query(theAuthorQuery, values)
             .then((result) => {
-<<<<<<< HEAD
                 book['authors'] = result.rows.map(
                     (row: { author_name: string }) => row.author_name
                 );
-                return response.send(book);
-=======
-                book['authors'] = result.rows.map((row: { author_name: string; }) => row.author_name);
-                return response.send(convertBookInfoToIBookInfo(book as BookInfo));
->>>>>>> aab05464
+                return response.send(
+                    convertBookInfoToIBookInfo(book as BookInfo)
+                );
             })
             .catch((error) => {
                 //log the error
@@ -158,16 +166,6 @@
 bookRouter.get('/year', (request: Request, response: Response) => {
     const yearMin = parseInt(request.query.year_min as string) || 1600;
     const yearMax = parseInt(request.query.year_max as string);
-<<<<<<< HEAD
-
-    if (isNaN(yearMax)) {
-        return response.status(400).send({
-            message: "'year_max' query parameter is missing or not a number.",
-        });
-    }
-
-=======
->>>>>>> aab05464
     if (!validationFunctions.validateYear(yearMin, yearMax)) {
         return response.status(400).send({
             message:
@@ -175,25 +173,9 @@
         });
     }
 
-<<<<<<< HEAD
-    const theQuery = `SELECT b.isbn13 AS book_isbn,b.publication_year,b.title,s.series_name,bm.series_position,b.rating_avg,b.rating_count,b.rating_1_star,b.rating_2_star,
-    b.rating_3_star,b.rating_4_star,b.rating_5_star,b.image_url,b.image_small_url,
-    ARRAY_AGG(DISTINCT a.author_name) AS authors
-    FROM
-    BOOKS b
-        LEFT JOIN BOOK_MAP bm ON b.isbn13 = bm.book_isbn
-        LEFT JOIN SERIES s ON bm.series_id = s.id
-        LEFT JOIN BOOK_MAP bm_author ON b.isbn13 = bm_author.book_isbn
-        LEFT JOIN AUTHORS a ON bm_author.author_id = a.id
-    WHERE
-        b.publication_year BETWEEN $1 AND $2
-    GROUP BY
-        b.isbn13, s.series_name, bm.series_position;`;
-
-=======
-    const theQuery = selectBookInfo + ` WHERE publication_year BETWEEN $1 AND $2;`;
-    
->>>>>>> aab05464
+    const theQuery =
+        selectBookInfo + ` WHERE publication_year BETWEEN $1 AND $2;`;
+
     pool.query(theQuery, [yearMin, yearMax])
         .then((result) => {
             if (result.rows.length === 0) {
@@ -201,12 +183,12 @@
                     message: 'No books found for the given year range.',
                 });
             }
-            const books = result.rows.map(row => ({
-                    isbn13: row.book_isbn,
-                    authors: row.authors,
-                    publication: row.publication_year,
-                    original_title: row.original_title,
-                    title: row.title,
+            const books = result.rows.map((row) => ({
+                isbn13: row.book_isbn,
+                authors: row.authors,
+                publication: row.publication_year,
+                original_title: row.original_title,
+                title: row.title,
                 ratings: {
                     average: row.rating_avg,
                     count: row.rating_count,
@@ -219,7 +201,7 @@
                 icons: {
                     large: row.image_url,
                     small: row.image_small_url,
-                }
+                },
             }));
             response.send(books);
         })
@@ -252,73 +234,39 @@
             message: 'Title was not provided',
         });
     }
-<<<<<<< HEAD
-    const theQuery = `
-    SELECT b.isbn13 AS book_isbn, b.publication_year, b.title, s.series_name,bm.series_position,b.rating_avg,b.rating_count,b.rating_1_star,b.rating_2_star,b.rating_3_star,
-        b.rating_4_star,b.rating_5_star,b.image_url,b.image_small_url,
-        ARRAY_AGG(DISTINCT a.author_name) AS authors
-    FROM
-        BOOKS b
-    LEFT JOIN
-        BOOK_MAP bm ON b.isbn13 = bm.book_isbn
-    LEFT JOIN
-        SERIES s ON bm.series_id = s.id
-    LEFT JOIN
-        BOOK_MAP bm_author ON b.isbn13 = bm_author.book_isbn
-    LEFT JOIN
-        AUTHORS a ON bm_author.author_id = a.id
-    WHERE
-        b.title ILIKE '%' || $1 || '%'  
-    GROUP BY
-        b.isbn13, s.series_name, bm.series_position;`;
+    const theQuery = selectBookInfo + ` WHERE title LIKE '%'||$1||'%';`;
 
     pool.query(theQuery, [titleQuery])
         .then((result) => {
-            if (result.rows.length === 0) {
-                return response
-                    .status(404)
-                    .send({ message: 'Title was not found' });
-=======
-    const theQuery = selectBookInfo + ` WHERE title LIKE '%'||$1||'%';`
-
-        pool.query(theQuery, [titleQuery])
-        .then((result) => {
-            const books = result.rows.map(row => ({
+            const books = result.rows.map((row) => ({
                 isbn13: row.book_isbn,
                 authors: row.authors,
                 publication: row.publication_year,
                 original_title: row.original_title,
                 title: row.title,
-            ratings: {
-                average: row.rating_avg,
-                count: row.rating_count,
-                rating_1: row.rating_1_star,
-                rating_2: row.rating_2_star,
-                rating_3: row.rating_3_star,
-                rating_4: row.rating_4_star,
-                rating_5: row.rating_5_star,
-            },
-            icons: {
-                large: row.image_url,
-                small: row.image_small_url,
->>>>>>> aab05464
-            }
-        }));
+                ratings: {
+                    average: row.rating_avg,
+                    count: row.rating_count,
+                    rating_1: row.rating_1_star,
+                    rating_2: row.rating_2_star,
+                    rating_3: row.rating_3_star,
+                    rating_4: row.rating_4_star,
+                    rating_5: row.rating_5_star,
+                },
+                icons: {
+                    large: row.image_url,
+                    small: row.image_small_url,
+                },
+            }));
 
             response.send(books);
         })
         .catch((error) => {
             console.error('DB Query error on GET all');
             console.error(error);
-<<<<<<< HEAD
-            response
-                .status(500)
-                .send({ message: 'server error - contact support' });
-=======
             response.status(500).send({
                 message: 'Server error - contact support',
             });
->>>>>>> aab05464
         });
 });
 
@@ -405,33 +353,23 @@
  *
  * @apiName GetSeriesNames
  * @apiGroup Book
-<<<<<<< HEAD
- *
- * @apiSuccess {String[]} success an array of series names.
-=======
- * 
+ *
  * @apiSuccess {String[]} series_names an array of series names.
  * @apiError (403: Invalid JWT) {String} message "Provided JWT is invalid. Please sign-in again."
  * @apiError (401: Authorization Token is not supplied) {String} message "No JWT provided, please sign in."
->>>>>>> aab05464
  * @apiError (500: SQL Error) {String} message "SQL Error. Call 911."
  * @apiUse JWT
  */
 bookRouter.get('/series', (request: Request, response: Response) => {
     const theQuery = `
-<<<<<<< HEAD
-        SELECT id, series_name
+        SELECT series_name
         FROM SERIES;`;
-=======
-        SELECT series_name
-        FROM SERIES;`
->>>>>>> aab05464
 
     pool.query(theQuery)
         .then((result) => {
-            const names = {"series_names" : []}
-            for(const row of result.rows) {
-                names.series_names.push(row.series_name)
+            const names = { series_names: [] };
+            for (const row of result.rows) {
+                names.series_names.push(row.series_name);
             }
             response.send(names);
         })
@@ -511,88 +449,18 @@
 
     const theQuery = `SELECT id, author_name FROM AUTHORS WHERE author_name LIKE '%'||$1||'%';`;
 
-<<<<<<< HEAD
-    pool.query(theQuery, [authorName]).then((result) => {
-        if (result.rows.length === 0) {
-            throw { status: 404, message: 'Author not found.' };
-        }
-
-        const author = result.rows[0];
-        const booksQuery = `
-                SELECT 
-                    BOOKS.isbn13,
-                    BOOKS.publication_year AS publication,
-                    BOOKS.title AS title,
-                    BOOKS.rating_avg AS average,
-                    BOOKS.rating_count AS count,
-                    BOOKS.rating_1_star AS rating_1,
-                    BOOKS.rating_2_star AS rating_2,
-                    BOOKS.rating_3_star AS rating_3,
-                    BOOKS.rating_4_star AS rating_4,
-                    BOOKS.rating_5_star AS rating_5,
-                    BOOKS.image_url AS large,
-                    BOOKS.image_small_url AS small   
-                    STRING_AGG(AUTHORS.author_name, ', ') AS authors             
-                FROM BOOKS 
-                JOIN BOOK_MAP ON BOOKS.isbn13 = BOOK_MAP.book_isbn
-                JOIN AUTHORS ON BOOK_MAP.author_id = AUTHORS.id
-                WHERE AUTHORS.id = $1;
-                GROUP BY BOOKS.isbn13;`;
-
-        return pool
-            .query(booksQuery, [author.id])
-            .then((booksResult) => {
-                const books: IBook[] = booksResult.rows.map((row) => ({
-                    isbn13: row.isbn13,
-                    authors: row.authors,
-                    publication: row.publication,
-                    original_title: row.title,
-                    title: row.title,
-                    ratings: {
-                        average: row.average,
-                        count: row.count,
-                        rating_1: row.rating_1,
-                        rating_2: row.rating_2,
-                        rating_3: row.rating_3,
-                        rating_4: row.rating_4,
-                        rating_5: row.rating_5,
-                    },
-                    icons: {
-                        large: row.large,
-                        small: row.small,
-                    },
-                }));
-
-                response.send({
-                    author: author.author_name,
-                    books,
-                });
-            })
-            .catch((error) => {
-                if (error.status === 404) {
-                    response.status(404).send({
-                        message: error.message,
-                    });
-                } else {
-                    console.error('DB Query error on GET /:author', error);
-                    response.status(500).send({
-                        message: 'Server error - contact support',
-                    });
-                }
-            });
-    });
-=======
-    const authorIds = []
-
-    await pool.query(theQuery, [authorName])
+    const authorIds = [];
+
+    await pool
+        .query(theQuery, [authorName])
         .then((result) => {
             if (result.rows.length === 0) {
                 return response.status(400).send({
-                    message: 'Author not found.'
+                    message: 'Author not found.',
                 });
-            } 
-            result.rows.map((row: { id: string; }) => {
-                authorIds.push(row.id)
+            }
+            result.rows.map((row: { id: string }) => {
+                authorIds.push(row.id);
             });
         })
         .catch((error) => {
@@ -601,12 +469,14 @@
                 message: 'Server error - contact support',
             });
         });
-    
-    if(response.headersSent) return;
-
-    const theBookQuery = selectBookInfo + ' WHERE author_id = ANY($1::integer[]);';
-
-    await pool.query(theBookQuery, [authorIds])
+
+    if (response.headersSent) return;
+
+    const theBookQuery =
+        selectBookInfo + ' WHERE author_id = ANY($1::integer[]);';
+
+    await pool
+        .query(theBookQuery, [authorIds])
         .then((result) => {
             response.status(200).send(result.rows);
         })
@@ -616,7 +486,6 @@
                 message: 'Server error - contact support',
             });
         });
->>>>>>> aab05464
 });
 
 /**
@@ -658,15 +527,16 @@
 bookRouter.get('/', (request: Request, response: Response) => {
     validationFunctions.validatePagination(request);
 
-    const theQuery = selectBookInfo + ' ORDER BY title LIMIT $1 OFFSET $2';
-
-<<<<<<< HEAD
-    const values = [request.query.limit, request.query.offset];
-=======
+    const limit: number = request.query.limit
+        ? +request.query.limit
+        : LIMIT_DEFAULT;
+    const offset: number = request.query.offset
+        ? +request.query.offset
+        : OFFSET_DEFAULT;
+
     const theQuery = selectBookInfo;
 
     const values = [limit, offset];
->>>>>>> aab05464
 
     pool.query(theQuery, values)
         .then((result) => {
@@ -727,13 +597,6 @@
  * @apiBody {number} [rating_5] rating_5 the number of 5 stars of the book that needs to be added
  * @apiSuccess {String} success the rating was successfully updated
  *
-<<<<<<< HEAD
- * @apiError (404: Book Not Found) {String} message Book not found
- * @apiError (400: Missing Parameters) {String} message Parameters were not added correctly, try again.
- * @apiUse JWT
- */
-bookRouter.put('/', (request, response) => {});
-=======
  * @apiError (403: Invalid JWT) {String} message "Provided JWT is invalid. Please sign-in again."
  * @apiError (401: Authorization Token is not supplied) {String} message "No JWT provided, please sign in."
  * @apiError (404: Book Not Found) {String} message Book with given ISBN cannot be found. Update failed.
@@ -746,9 +609,13 @@
         });
     }
 
-    if (request.body.rating_1 === undefined && request.body.rating_2 === undefined &&
-        request.body.rating_3 === undefined && request.body.rating_4 === undefined &&
-        request.body.rating_5 === undefined) {
+    if (
+        request.body.rating_1 === undefined &&
+        request.body.rating_2 === undefined &&
+        request.body.rating_3 === undefined &&
+        request.body.rating_4 === undefined &&
+        request.body.rating_5 === undefined
+    ) {
         return response.status(400).send({
             message: 'You are missing parameters (either isbn or rating).',
         });
@@ -768,7 +635,6 @@
         success: 'The rating was successfully updated.',
     });
 });
->>>>>>> aab05464
 
 /**
  * @api {post} /book Request to add a book
@@ -792,13 +658,8 @@
  * @apiBody {string} image_url the url of the book that needs to be added
  * @apiBody {string} small_url the small image
  *
-<<<<<<< HEAD
- * @apiSuccess {String} success the book was added
- *
-=======
  * @apiSuccess (Success 201) {String} success the book was added
- * 
->>>>>>> aab05464
+ *
  * @apiError (403: Invalid JWT) {String} message "Provided JWT is invalid. Please sign-in again."
  * @apiError (401: Authorization Token is not supplied) {String} message "No JWT provided, please sign in."
  * @apiError (400: Missing Parameters) {String} message One of the parameters is missing! Please re-check to see you have all required fields!.
@@ -806,138 +667,161 @@
  * @apiError (400: Empty Title) {String} message Title is empty and/or year is not in the range of 1600 - 3000
  * @apiError (404: Duplicate ISBN) {String} message Cannot have duplicate ISBNs! Try a different value.
  */
-<<<<<<< HEAD
-bookRouter.post('/', (request, response) => {});
-=======
-bookRouter.post('/',(request: Request, response: Response, next: NextFunction) => {
-    if(request.body.isbn13 === undefined || request.body.publication_year === undefined || request.body.title === undefined ||
-        request.body.image_url === undefined || request.body.image_small_url === undefined) {
-        return response.status(400).send({
-            message: 'One of the parameters is missing! Please re-check to see you have all required fields!'
-        });
-    }
-
-    if (
-        !validationFunctions.isNumberProvided(request.body.isbn13) ||
-        !validationFunctions.validateISBN(request.body.isbn13 as unknown as number)
-    ) {
-        return response.status(400).send({
-            message: 'ISBN not valid. ISBN should be a positive 13 or 10 digit number.'
-        }); 
-    }
-    if(
-        !validationFunctions.validateTitle(request.body.title) ||
-        !validationFunctions.validatePostYear(request.body.publication_year)
-    ) {
-        return response.status(400).send({
-            message: 'Title is empty and/or year is not in the range of 1600 - 3000'
-        });
-    }
-    
-    return next();
-},
-async (request: Request, response: Response) => {
-    let bookISBN = request.body.isbn13;
-    const rating1 = request.body.rating_1 > 0 ? request.body.rating_1 : 0;
-    const rating2 = request.body.rating_2 > 0 ? request.body.rating_2 : 0;
-    const rating3 = request.body.rating_3 > 0 ? request.body.rating_3 : 0;
-    const rating4 = request.body.rating_4 > 0 ? request.body.rating_4 : 0;
-    const rating5 = request.body.rating_5 > 0 ? request.body.rating_5 : 0;
-    const ratingCount = rating1 + rating2 + rating3 + rating4 + rating5;
-    const ratingAvg = mwRatingAverage(rating1, rating2, rating3, rating4, rating5, ratingCount);
-    
-    const authors = request.body.authors || []; 
-    const authorIds: number[] = []; 
-
-    for (const authorName of authors) {
-        const authorQuery = `SELECT id FROM AUTHORS WHERE author_name = $1`;
-        const authorResult = await pool.query(authorQuery, [authorName]); 
-
-        if (authorResult.rows.length > 0) {  
-           
-            authorIds.push(authorResult.rows[0].id); 
-        } else {
-            const insertAuthorQuery = `INSERT INTO AUTHORS (author_name) VALUES ($1) RETURNING id`;
-            const insertResult = await pool.query(insertAuthorQuery, [authorName]);
-            authorIds.push(insertResult.rows[0].id); 
-        }
-    }
-    const seriesName = request.body.series || "";
-    let seriesId: number = null;
-    if (request.body.series && request.body.series.name) {
-        const seriesQuery = `SELECT id FROM SERIES WHERE series_name = $1`;
-        const seriesResult = await pool.query(seriesQuery, [request.body.series.name]);
-
-        if (seriesResult.rows.length > 0) {
-        
-            seriesId = seriesResult.rows[0].id;
-        } else {
-    
-            const insertSeriesQuery = `INSERT INTO SERIES (series_name) VALUES ($1) RETURNING id`;
-            const insertSeriesResult = await pool.query(insertSeriesQuery, [request.body.series.name]);
-            seriesId = insertSeriesResult.rows[0].id;
-        }
-    }
-
-    const insertBookQuery = `
+bookRouter.post(
+    '/',
+    (request: Request, response: Response, next: NextFunction) => {
+        if (
+            request.body.isbn13 === undefined ||
+            request.body.publication_year === undefined ||
+            request.body.title === undefined ||
+            request.body.image_url === undefined ||
+            request.body.image_small_url === undefined
+        ) {
+            return response.status(400).send({
+                message:
+                    'One of the parameters is missing! Please re-check to see you have all required fields!',
+            });
+        }
+
+        if (
+            !validationFunctions.isNumberProvided(request.body.isbn13) ||
+            !validationFunctions.validateISBN(
+                request.body.isbn13 as unknown as number
+            )
+        ) {
+            return response.status(400).send({
+                message:
+                    'ISBN not valid. ISBN should be a positive 13 or 10 digit number.',
+            });
+        }
+        if (
+            !validationFunctions.validateTitle(request.body.title) ||
+            !validationFunctions.validatePostYear(request.body.publication_year)
+        ) {
+            return response.status(400).send({
+                message:
+                    'Title is empty and/or year is not in the range of 1600 - 3000',
+            });
+        }
+
+        return next();
+    },
+    async (request: Request, response: Response) => {
+        let bookISBN = request.body.isbn13;
+        const rating1 = request.body.rating_1 > 0 ? request.body.rating_1 : 0;
+        const rating2 = request.body.rating_2 > 0 ? request.body.rating_2 : 0;
+        const rating3 = request.body.rating_3 > 0 ? request.body.rating_3 : 0;
+        const rating4 = request.body.rating_4 > 0 ? request.body.rating_4 : 0;
+        const rating5 = request.body.rating_5 > 0 ? request.body.rating_5 : 0;
+        const ratingCount = rating1 + rating2 + rating3 + rating4 + rating5;
+        const ratingAvg = mwRatingAverage(
+            rating1,
+            rating2,
+            rating3,
+            rating4,
+            rating5,
+            ratingCount
+        );
+
+        const authors = request.body.authors || [];
+        const authorIds: number[] = [];
+
+        for (const authorName of authors) {
+            const authorQuery = `SELECT id FROM AUTHORS WHERE author_name = $1`;
+            const authorResult = await pool.query(authorQuery, [authorName]);
+
+            if (authorResult.rows.length > 0) {
+                authorIds.push(authorResult.rows[0].id);
+            } else {
+                const insertAuthorQuery = `INSERT INTO AUTHORS (author_name) VALUES ($1) RETURNING id`;
+                const insertResult = await pool.query(insertAuthorQuery, [
+                    authorName,
+                ]);
+                authorIds.push(insertResult.rows[0].id);
+            }
+        }
+        const seriesName = request.body.series || '';
+        let seriesId: number = null;
+        if (request.body.series && request.body.series.name) {
+            const seriesQuery = `SELECT id FROM SERIES WHERE series_name = $1`;
+            const seriesResult = await pool.query(seriesQuery, [
+                request.body.series.name,
+            ]);
+
+            if (seriesResult.rows.length > 0) {
+                seriesId = seriesResult.rows[0].id;
+            } else {
+                const insertSeriesQuery = `INSERT INTO SERIES (series_name) VALUES ($1) RETURNING id`;
+                const insertSeriesResult = await pool.query(insertSeriesQuery, [
+                    request.body.series.name,
+                ]);
+                seriesId = insertSeriesResult.rows[0].id;
+            }
+        }
+
+        const insertBookQuery = `
         INSERT INTO BOOKS (isbn13, publication_year, title, rating_avg, rating_count, rating_1_star, rating_2_star, rating_3_star, rating_4_star, rating_5_star, image_url, image_small_url)
         VALUES ($1, $2, $3, $4, $5, $6, $7, $8, $9, $10, $11, $12)`;
-    await pool.query(insertBookQuery, [
-        bookISBN,
-        request.body.publication_year,
-        request.body.title,
-        ratingAvg,
-        ratingCount,
-        rating1,
-        rating2,
-        rating3,
-        rating4,
-        rating5,
-        request.body.image_url,
-        request.body.image_small_url
-    ]).then((result) => {
-        response.status(201).send({
-            isbn13: bookISBN,
-            publication_year: request.body.publication_year,
-            title: request.body.title,
-            rating_avg: ratingAvg,
-            rating_Count: ratingCount,
-            rating_1: rating1,
-            rating_2: rating2,
-            rating_3: rating3,
-            rating_4: rating4,
-            rating_5: rating5,
-            image_url: request.body.image_url,
-            image_small_url: request.body.image_small_url,
-            authors: authors,
-            series_name: seriesName,
-            series_pos: seriesId,
-        });
-    })
-    .catch((error) => {
-        if (
-            error.detail != undefined &&
-            (error.detail as string).endsWith('already exists.')
-        ) {
-            console.error('Name exists');
-            response.status(400).send({
-                message: 'Name exists',
-            });
-        } else {
-            //log the error
-            console.error('DB Query error on POST');
-            console.error(error);
-            response.status(500).send({
-                message: 'server error - contact support',
-            });
-        }
-    });
-    const seriesPos = request.body.series_pos || null; 
-    for (const idOfAuthor of authorIds) {
-        await pool.query(`INSERT INTO BOOK_MAP (book_isbn, author_id, series_id, series_position) VALUES ($1, $2, $3, $4)`,[request.body.isbn13, idOfAuthor, seriesId, seriesPos]);
-    }
-});
->>>>>>> aab05464
-
+        await pool
+            .query(insertBookQuery, [
+                bookISBN,
+                request.body.publication_year,
+                request.body.title,
+                ratingAvg,
+                ratingCount,
+                rating1,
+                rating2,
+                rating3,
+                rating4,
+                rating5,
+                request.body.image_url,
+                request.body.image_small_url,
+            ])
+            .then((result) => {
+                response.status(201).send({
+                    isbn13: bookISBN,
+                    publication_year: request.body.publication_year,
+                    title: request.body.title,
+                    rating_avg: ratingAvg,
+                    rating_Count: ratingCount,
+                    rating_1: rating1,
+                    rating_2: rating2,
+                    rating_3: rating3,
+                    rating_4: rating4,
+                    rating_5: rating5,
+                    image_url: request.body.image_url,
+                    image_small_url: request.body.image_small_url,
+                    authors: authors,
+                    series_name: seriesName,
+                    series_pos: seriesId,
+                });
+            })
+            .catch((error) => {
+                if (
+                    error.detail != undefined &&
+                    (error.detail as string).endsWith('already exists.')
+                ) {
+                    console.error('Name exists');
+                    response.status(400).send({
+                        message: 'Name exists',
+                    });
+                } else {
+                    //log the error
+                    console.error('DB Query error on POST');
+                    console.error(error);
+                    response.status(500).send({
+                        message: 'server error - contact support',
+                    });
+                }
+            });
+        const seriesPos = request.body.series_pos || null;
+        for (const idOfAuthor of authorIds) {
+            await pool.query(
+                `INSERT INTO BOOK_MAP (book_isbn, author_id, series_id, series_position) VALUES ($1, $2, $3, $4)`,
+                [request.body.isbn13, idOfAuthor, seriesId, seriesPos]
+            );
+        }
+    }
+);
 
 export { bookRouter };