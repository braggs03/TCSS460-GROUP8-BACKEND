import express, { NextFunction, Router, Request, Response } from 'express';
import { pool, validationFunctions } from '../../core/utilities';
import {
    RATING_MAX_DEFAULT,
    RATING_MIN_DEFAULT,
    SQL_ERR,
} from '../../core/utilities/constants';
import {
    getBookInfoQuery,
    convertBookInfoToIBookInfo,
    mwRatingAverage,
    determineRatingChange,
    getDeleteBookQuery,
} from '../../core/utilities/helpers';
import { checkToken } from '../../core/middleware';

const bookRouter: Router = express.Router();

/**
 * @api {get} /book/isbn Request to get a book by ISBN.
 * @apiDescription Retrieve a book by a valid ISBN13. The ISBN13 must be valid and passed in as a number.
 * @apiName GetBookByISBN
 * @apiGroup Book
 *
 * @apiQuery {number} isbn a book ISBN to look up.
 *
 * @apiSuccess (200: API Success) {IBook} entry A IBook object. View documentation for object fields.
 *
 * @apiError (400: Missing ISBN) {String} message Missing 'isbn' query parameter.
 * @apiError (404: ISBN Not Found) {String} message Book not found.
 * @apiError (400: Bad ISBN) {String} message ISBN not valid. ISBN should be a positive 13 digit number.
 * @apiUse JWT
 * @apiUse SQL_ERR
 */
bookRouter.get(
    '/isbn',
    checkToken,
    (request: Request, response: Response, next: NextFunction) => {
        if (request.query.isbn === undefined) {
            return response.status(400).send({
                message: "Missing 'isbn' query parameter.",
            });
        }
        if (
            !validationFunctions.isNumberProvided(request.query.isbn) ||
            !validationFunctions.validateISBN(
                request.query.isbn as unknown as number
            )
        ) {
            return response.status(400).send({
                message:
                    'ISBN not valid. ISBN should be a positive 13 digit number.',
            });
        }
        return next();
    },
    async (request: Request, response: Response) => {
        const theQuery = getBookInfoQuery('book_isbn = $1');

        const values = [request.query.isbn];

        await pool
            .query(theQuery, values)
            .then((result) => {
                if (result.rows.length === 0) {
                    return response.status(404).send({
                        message: 'Book not found.',
                    });
                }
                return response.status(200).send({
                    entry: convertBookInfoToIBookInfo(result.rows[0]),
                });
            })
            .catch((error) => {
                //log the error
                console.error('DB Query error on GET /isbn');
                console.error(error);
                return response.status(500).send({
                    message: SQL_ERR,
                });
            });
    }
);

/**
 * @api {get} /book/year Request to books with a given year.
 * @apiDescription You can request a range of books by year (e.g 2020-2022). If a user only wants to search by one year, enter the same number for both parameters (e.g: 2022-2022).
 * @apiName GetBookByYear
 * @apiGroup Book
 *
 * @apiQuery {number} [year_min = 1600] a minimum year for the range
 * @apiQuery {number} [year_max = 3000] a maximum year for the range
 *
 * @apiUse IBook
 *
 * @apiError (400: Year Parameter Invalid) {String} message Year parameter is invalid. A year should be a number between 1600 and 3000. Additionally, the minimum year should be less than or equal to the maximum year.
 * @apiError (404: Year not found) {string} message No books found for the given year range.
 * @apiUse JWT
 * @apiUse SQL_ERR
 */
bookRouter.get('/year', checkToken, (request: Request, response: Response) => {
    const yearMin = parseInt(request.query.year_min as string);
    const yearMax = parseInt(request.query.year_max as string);
    if (!validationFunctions.validateYear(yearMin, yearMax)) {
        return response.status(400).send({
            message:
                'Year parameter is invalid. A year should be a number between 1600 and 3000. Additionally, the minimum year should be less than or equal to the maximum year.',
        });
    }

    const theQuery = getBookInfoQuery('publication_year BETWEEN $1 AND $2');

    pool.query(theQuery, [yearMin, yearMax])
        .then((result) => {
            if (result.rows.length === 0) {
                return response.status(404).send({
                    message: 'No books found for the given year range.',
                });
            }
            return response
                .status(200)
                .send({ entries: result.rows.map(convertBookInfoToIBookInfo) });
        })
        .catch((error) => {
            console.error('DB Query error on GET by year');
            console.error(error);
            response.status(500).send({ message: SQL_ERR });
        });
});

/**
 * @api {get} /book/title Request a book by title.
 * @apiDescription Used to request a list of book by title. Title does not have to be exact.
 * @apiName GetBookByTitle
 * @apiGroup Book
 *
 * @apiQuery {string} title The book title to search for.
 *
 * @apiUse IBook
 *
 * @apiError (400: Missing Title) {String} message Title was not provided.
 * @apiError (404: Title not found) {String} message No books found for that given title.
 * @apiUse JWT
 * @apiUse SQL_ERR
 */
bookRouter.get('/title', checkToken, (request, response) => {
    const titleQuery = request.query.title as string;
    if (!validationFunctions.validateTitle(titleQuery)) {
        return response.status(400).send({
            message: 'Title was not provided.',
        });
    }
    const theQuery = getBookInfoQuery("title LIKE '%'||$1||'%'");

    pool.query(theQuery, [titleQuery])
        .then((result) => {
            if (result.rows.length === 0) {
                return response.status(404).send({
                    message: 'No books found for that given title.',
                });
            }
            return response
                .status(200)
                .send({ entries: result.rows.map(convertBookInfoToIBookInfo) });
        })
        .catch((error) => {
            console.error('DB Query error on GET title');
            console.error(error);
            response.status(500).send({
                message: SQL_ERR,
            });
        });
});

/**
 * @api {get} /book/rating Request to books within a given range of ratings.
 * @apiDescription If book(s) from a point and up are desired, only set rating_min. If book(s) from a point and below are desired, only set rating_max. Both can be suppiled to get the book(s) within that range inclusively. If a specific rating is required, set rating_min and rating_max to the same value. If no ratings are provided, default values of 1 and 5 are used for the min and max, respectfully.
 * @apiName GetBookByRating
 * @apiGroup Book
 *
 * @apiBody {number} [rating_min=1] a minimum rating required for a book.
 * @apiBody {number} [rating_max=5] a maximum rating required for a book.
 * @apiUse Pagination_Input
 *
 * @apiUse IBook
 * @apiUse Pagination_Output
 *
<<<<<<< HEAD
 * @apiError (400: Missing max and min rating) {String} message "Missing max and min rating, atleast one of which should be supplied.""
=======
 * @apiError (400: Missing max and min rating) {String} message "Missing max and min rating, atleast one of which should be supplied."
>>>>>>> 5c1b7eb4
 * @apiError (400: Bad maximum or minimum rating) {String} message "Min or Max is not a valid rating, should be a floating point from 1 to 5 with no crossover i.e rating_min <= rating_max."
 * @apiError (404: No books found) {String} message 'No books found for the given rating range.'
 * @apiUse JWT
 * @apiUse SQL_ERR
 */
bookRouter.get(
    '/rating',
    checkToken,
    (request: Request, response: Response, next: NextFunction) => {
        if (
            request.query.rating_min === undefined &&
            request.query.rating_max === undefined
        ) {
            response.status(400).send({
                message:
                    'Missing max and min rating, atleast one of which should be supplied.',
            });
        } else {
            const ratingMin: number =
                request.query.rating_min !== undefined
                    ? +request.query.rating_min
                    : RATING_MIN_DEFAULT;
            const ratingMax: number =
                request.query.rating_max !== undefined
                    ? +request.query.rating_max
                    : RATING_MAX_DEFAULT;
            if (
                validationFunctions.isNumberProvided(ratingMin) &&
                validationFunctions.isNumberProvided(ratingMax) &&
                validationFunctions.validateRatings(+ratingMin, +ratingMax)
            ) {
                request.query.rating_min = ratingMin.toString();
                request.query.rating_max = ratingMax.toString();
                next();
            } else {
                return response.status(400).send({
                    message:
                        'Min or Max is not a valid rating, should be a floating point from 1 to 5 with no crossover i.e rating_min <= rating_max.',
                });
            }
        }
    },
    async (request: Request, response: Response) => {
        validationFunctions.validatePagination(request);
        const query =
            getBookInfoQuery('rating_avg BETWEEN $1 AND $2') +
            ' ORDER BY rating_avg DESC LIMIT $3 OFFSET $4';

        const values = [
            request.query.rating_min,
            request.query.rating_max,
            request.query.limit,
            request.query.offset,
        ];

        const count = await pool.query(
            'SELECT count(*) AS exact_count FROM books;'
        );

        pool.query(query, values)
            .then((result) => {
                if (result.rows.length === 0) {
                    return response.status(404).send({
                        message: 'No books found for the given rating range.',
                    });
                }
                response.status(200).send({
                    entries: result.rows.map(convertBookInfoToIBookInfo),
                    pagination: {
                        totalRecords: count.rows[0].exact_count,
                        limit: request.query.limit,
                        offset: request.query.offset,
                        nextPage: +request.query.limit + +request.query.offset,
                    },
                });
            })
            .catch((error) => {
                //log the error
                console.error('DB Query error on GET /ratings');
                console.error(error);
                response.status(500).send({
                    message: SQL_ERR,
                });
            });
    }
);

/**
 * @api {get} /book/series Request to get all series names
 * @apiDescription Used to retrieve the name of all series names.
 * @apiName GetSeriesNames
 * @apiGroup Book
 *
 * @apiUse IBook
 *
 * @apiUse JWT
 * @apiUse SQL_ERR
 */
bookRouter.get(
    '/series',
    checkToken,
    (request: Request, response: Response) => {
        const theQuery = `
        SELECT series_name
        FROM SERIES;`;

        pool.query(theQuery)
            .then((result) => {
                const names = { series_names: [] };
                for (const row of result.rows) {
                    names.series_names.push(row.series_name);
                }
                response.send(names);
            })
            .catch((error) => {
                console.error('DB Query error on GET all series');
                console.error(error);
                response.status(500).send({
                    message: SQL_ERR,
                });
            });
    }
);

/**
 * @api {get} /book/series/:series Request to get all books in a series.
 * @apiDescription Used to retrieve all books in a series. Series name must match exactly. If exact series name is unknown, consult /book/series route.
 * @apiName GetBooksInSeries
 * @apiGroup Book
 *
 * @apiParam {string} series a series name.
 *
 * @apiUse IBook
 *
 * @apiError (400: Missing Name) {String} message "name route parameter is missing."
 * @apiUse JWT
 * @apiUse SQL_ERR
 */
bookRouter.get(
    '/series/:name',
    checkToken,
    (request: Request, response: Response, next: NextFunction) => {
        if (request.params.name == undefined) {
            return response.status(400).send({
                message: 'name route parameter is missing.',
            });
        }
        next();
    },
    (request: Request, response: Response) => {
        const theQuery =
            getBookInfoQuery('series_name = $1') + ' ORDER BY series_position';

        const values = [request.params.name];

        pool.query(theQuery, values)
            .then((result) => {
                response.status(200).send({
                    entries: result.rows.map(convertBookInfoToIBookInfo),
                });
            })
            .catch((error) => {
                console.error('DB Query error on GET all series');
                console.error(error);
                response.status(500).send({
                    message: SQL_ERR,
                });
            });
    }
);

/**
 * @api {get} /book/:author Request to a get a book by author.
 * @apiDescription Used to retrieve all books in by an author. Author name must match exactly.
 * @apiName GetBookByAuthor
 * @apiGroup Book
 *
 * @apiSuccess {string} author The Author's full name
 *
 * @apiParam {string} author The name of the author to search for.
 *
 * @apiError (400: Missing Author) {string} message Missing 'author' parameter.
 * @apiError (404: Author not found) {string} message Author was not found.
 * @apiUse JWT
 * @apiUse SQL_ERR
 */
bookRouter.get(
    '/authors/:author?',
    checkToken,
    async (request: Request, response: Response) => {
        const authorName = request.params.author;
        if (!authorName) {
            return response.status(400).send({
                message: "Missing 'author' parameter.",
            });
        }

        const theQuery = `SELECT id, author_name FROM AUTHORS WHERE author_name ILIKE '%'||$1||'%';`;

        const authorIds = [];

        await pool
            .query(theQuery, [authorName])
            .then((result) => {
                if (result.rows.length === 0) {
                    return response.status(404).send({
                        message: 'Author was not found.',
                    });
                }
                result.rows.map((row: { id: string }) => {
                    authorIds.push(row.id);
                });
            })
            .catch((error) => {
                console.error('DB Query error on GET /:author', error);
                response.status(500).send({
                    message: SQL_ERR,
                });
            });

        if (response.headersSent) return;

        const theBookQuery = getBookInfoQuery('author_id = ANY($1::integer[])');

        await pool
            .query(theBookQuery, [authorIds])
            .then((result) => {
                response.status(200).send({
                    entries: result.rows.map(convertBookInfoToIBookInfo),
                });
            })
            .catch((error) => {
                console.error('DB Query error on GET /:author', error);
                response.status(500).send({
                    message: SQL_ERR,
                });
            });
    }
);

/**
 * @api {get} /book Request to get all book(s).
 * @apiDescription Retrieves all books in the database.
 * @apiName GetAllBooks
 * @apiGroup Book
 *
 * @apiUse Pagination_Input
 *
 * @apiUse IBook
 * @apiUse Pagination_Output
 *
 * @apiUse JWT
 * @apiUse SQL_ERR
 */
bookRouter.get(
    '/',
    checkToken,
    async (request: Request, response: Response) => {
        validationFunctions.validatePagination(request);

        const theQuery =
            getBookInfoQuery() + ' ORDER BY title LIMIT $1 OFFSET $2';
        const values = [request.query.limit, request.query.offset];

        const count = await pool.query(
            'SELECT count(*) AS exact_count FROM books;'
        );

        pool.query(theQuery, values)
            .then((result) => {
                response.send({
                    entries: result.rows.map(convertBookInfoToIBookInfo),
                    pagination: {
                        totalRecords: count.rows[0].exact_count,
                        limit: request.query.limit,
                        offset: request.query.offset,
                        nextPage: +request.query.limit + +request.query.offset,
                    },
                });
            })
            .catch((error) => {
                console.error('DB Query error on GET all');
                console.error(error);
                response.status(500).send({
                    message: SQL_ERR,
                });
            });
    }
);

/**
 * @api {put} /book Request to change a book by rating
 *
 * @apiDescription Request to change a book's rating (by adding/changing stars). If the user enters a 1 into the field, the rating is +1, if it's 0/undefined, the rating is not changed,
 * if the rating is given -1, then we subtract -1 from that rating. A user cannot send no ratings to be updated...
 *
 * @apiName PutBook
 * @apiGroup Book
 *
 * @apiBody {number} isbn the isbn of the book that needs to be changed
 * @apiBody {number} [new_star1] 1 stars of the book that needs to be updated
 * @apiBody {number} [new_star2] 2 stars of the book that needs to be updated
 * @apiBody {number} [new_star3] 3 stars of the book that needs to be updated
 * @apiBody {number} [new_star4] 4 stars of the book that needs to be updated
 * @apiBody {number} [new_star5] 5 stars of the book that needs to be updated
 *
 * @apiSuccess {String} success The rating was successfully updated
 *
 * @apiError (404: Book Not Found) {String} message ISBN does not exist - update failed.
 * @apiError (400: Missing Parameters) {String} message You cannot leave all ratings undefined or 0. You must update at least one rating!
 * @apiUse JWT
 * @apiUse SQL_ERR
 */
bookRouter.put('/', checkToken, (request: Request, response: Response) => {
    if (!request.body.isbn) {
        return response.status(400).send({
            message:
                'You are missing parameters (either isbn or rating). You MUST provide an ISBN and at least 1 rating to update.',
        });
    }
    if (
        (request.body.new_star1 === undefined &&
            request.body.new_star2 === undefined &&
            request.body.new_star3 === undefined &&
            request.body.new_star4 === undefined &&
            request.body.new_star5 === undefined) ||
        (request.body.new_star1 === 0 &&
            request.body.new_star2 === 0 &&
            request.body.new_star3 === 0 &&
            request.body.new_star4 === 0 &&
            request.body.new_star5 === 0)
    ) {
        return response.status(400).send({
            message:
                'You cannot leave all ratings undefined or 0. You must update at least one rating!',
        });
    }
    const theQuery = getBookInfoQuery('book_isbn = $1');
    pool.query(theQuery, [request.body.isbn])
        .then((result) => {
            if (result.rows.length === 0) {
                return response.status(404).send({
                    message: 'ISBN does not exist - update failed.',
                });
            }
            const newStars = [
                request.body.new_star1,
                request.body.new_star2,
                request.body.new_star3,
                request.body.new_star4,
                request.body.new_star5,
            ];
            const ratingChange = newStars.map(
                (rating, index) =>
                    determineRatingChange(rating) +
                    result.rows[0][`rating_${index + 1}_star`]
            );
            const ratingCount =
                ratingChange[0] +
                ratingChange[1] +
                ratingChange[2] +
                ratingChange[3] +
                ratingChange[4];
            const ratingAvg = mwRatingAverage(
                ratingChange[0],
                ratingChange[1],
                ratingChange[2],
                ratingChange[3],
                ratingChange[4],
                ratingCount
            );
            const updateQuery = `
            UPDATE BOOKS
            SET 
                rating_1_star = $1,
                rating_2_star = $2,
                rating_3_star = $3,
                rating_4_star = $4,
                rating_5_star = $5,
                rating_count = $6,
                rating_avg = $7
            WHERE isbn13 = $8; `;
            pool.query(updateQuery, [
                ratingChange[0],
                ratingChange[1],
                ratingChange[2],
                ratingChange[3],
                ratingChange[4],
                ratingCount,
                ratingAvg,
                result.rows[0].book_isbn,
            ])
                .then(() => {
<<<<<<< HEAD
                    return response
                        .status(200)
                        .send({
                            entry: convertBookInfoToIBookInfo(result.rows[0]),
                        });
=======
                    return response.status(200).send({
                        entry: convertBookInfoToIBookInfo(result.rows[0]),
                    });
>>>>>>> 5c1b7eb4
                })
                .catch((error) => {
                    return response.status(500).send({
                        message: SQL_ERR,
                    });
                });
        })
        .catch((error) => {
            return response.status(500).send({
                message: SQL_ERR,
            });
        });
});

/**
 * @api {post} /book Request to add a book
 *
 * @apiDescription Request to add a book into the database. If the book is not a series, you must enter an empty string for series_name and enter null for series_pos
 *
 * @apiName PostBook
 * @apiGroup Book
 *
 * @apiBody {number} isbn the isbn of the book that needs to be added
 * @apiBody {number} publication_year the year of the book that needs to be added
 * @apiBody {string} title the title of the book that needs to be added
 * @apiBody {string} series_name the series of the book that needs to be added
 * @apiBody {number} series_pos the series number of the book that needs to be added
 * @apiBody {string[]} authors an array of authors, they must be comma separated.
 * @apiBody {number} [rating_1=0] rating_1 the number of 1 stars of the book that needs to be added
 * @apiBody {number} [rating_2=0] rating_2 the number of 2 stars of the book that needs to be added
 * @apiBody {number} [rating_3=0] rating_3 the number of 3 stars of the book that needs to be added
 * @apiBody {number} [rating_4=0] rating_4 the number of 4 stars of the book that needs to be added
 * @apiBody {number} [rating_5=0] rating_5 the number of 5 stars of the book that needs to be added
 * @apiBody {string} image_url the url of the book that needs to be added
 * @apiBody {string} small_url the small image url that needs to be added
 *
 * @apiSuccess (Success 201) {String} success the book was created
 *
 * @apiError (400: Missing Parameters) {String} message One of the parameters is missing! Please re-check to see you have all required fields!.
 * @apiError (400: ISBN Invalid) {String} message ISBN not valid. ISBN should be a positive 13 digit number.
 * @apiError (400: Empty Title) {String} message Title is empty and/or year is not in the range of 1600 - 3000
 * @apiError (404: Duplicate ISBN) {String} message Cannot have duplicate ISBNs! Try a different value.
 * @apiUse JWT
 * @apiUse SQL_ERR
 */
bookRouter.post(
    '/',
    checkToken,
    (request: Request, response: Response, next: NextFunction) => {
        if (
            request.body.isbn13 === undefined ||
            request.body.publication_year === undefined ||
            request.body.title === undefined ||
            request.body.image_url === undefined ||
            request.body.small_url === undefined
        ) {
            return response.status(400).send({
                message:
                    'One of the parameters is missing! Please re-check to see you have all required fields!',
            });
        }

        if (
            !validationFunctions.isNumberProvided(request.body.isbn13) ||
            !validationFunctions.validateISBN(
                request.body.isbn13 as unknown as number
            )
        ) {
            return response.status(400).send({
                message:
                    'ISBN not valid. ISBN should be a positive 13 digit number.',
            });
        }
        if (
            !validationFunctions.validateTitle(request.body.title) ||
            !validationFunctions.validatePostYear(request.body.publication_year)
        ) {
            return response.status(400).send({
                message:
                    'Title is empty and/or year is not in the range of 1600 - 3000',
            });
        }

        return next();
    },
    async (request: Request, response: Response) => {
        const bookISBN = request.body.isbn13;
        const rating1 = request.body.rating_1 > 0 ? request.body.rating_1 : 0;
        const rating2 = request.body.rating_2 > 0 ? request.body.rating_2 : 0;
        const rating3 = request.body.rating_3 > 0 ? request.body.rating_3 : 0;
        const rating4 = request.body.rating_4 > 0 ? request.body.rating_4 : 0;
        const rating5 = request.body.rating_5 > 0 ? request.body.rating_5 : 0;
        const ratingCount = rating1 + rating2 + rating3 + rating4 + rating5;
        const ratingAvg = mwRatingAverage(
            rating1,
            rating2,
            rating3,
            rating4,
            rating5,
            ratingCount
        );

        const authors = request.body.authors || [];
        const authorIds: number[] = [];

        for (const authorName of authors) {
            const authorQuery = `SELECT id FROM AUTHORS WHERE author_name = $1`;
            const authorResult = await pool.query(authorQuery, [authorName]);

            if (authorResult.rows.length > 0) {
                authorIds.push(authorResult.rows[0].id);
            } else {
                const insertAuthorQuery = `INSERT INTO AUTHORS (author_name) VALUES ($1) RETURNING id`;
                const insertResult = await pool.query(insertAuthorQuery, [
                    authorName,
                ]);
                authorIds.push(insertResult.rows[0].id);
            }
        }

        let seriesId: number = null;
        const seriesName = request.body.series_name;
        if (request.body.series_pos && request.body.series_name) {
            const seriesQuery = `SELECT id FROM SERIES WHERE series_name = $1`;
            const seriesResult = await pool.query(seriesQuery, [
                request.body.series_name,
            ]);

            if (seriesResult.rows.length > 0) {
                seriesId = seriesResult.rows[0].id;
            } else {
                const insertSeriesQuery = `INSERT INTO SERIES (series_name) VALUES ($1) RETURNING id`;
                const insertSeriesResult = await pool.query(insertSeriesQuery, [
                    request.body.series_name,
                ]);
                seriesId = insertSeriesResult.rows[0].id;
            }
        }

        const insertBookQuery = `
        INSERT INTO BOOKS (isbn13, publication_year, title, rating_avg, rating_count, rating_1_star, rating_2_star, rating_3_star, rating_4_star, rating_5_star, image_url, image_small_url)
        VALUES ($1, $2, $3, $4, $5, $6, $7, $8, $9, $10, $11, $12)`;
        await pool
            .query(insertBookQuery, [
                bookISBN,
                request.body.publication_year,
                request.body.title,
                ratingAvg,
                ratingCount,
                rating1,
                rating2,
                rating3,
                rating4,
                rating5,
                request.body.image_url,
                request.body.small_url,
            ])
            .then((result) => {
                response.status(201).send({
                    isbn13: bookISBN,
                    publication_year: request.body.publication_year,
                    title: request.body.title,
                    rating_avg: ratingAvg,
                    rating_count: ratingCount,
                    rating_1: rating1,
                    rating_2: rating2,
                    rating_3: rating3,
                    rating_4: rating4,
                    rating_5: rating5,
                    image_url: request.body.image_url,
                    image_small_url: request.body.small_url,
                    authors: authors.join(', '),
                    series_name: seriesName,
                    series_pos: request.body.series_pos,
                });
            })
            .catch((error) => {
                if (
                    error.detail != undefined &&
                    (error.detail as string).endsWith('already exists.')
                ) {
                    response.status(400).send({
                        message:
                            'Cannot have duplicate ISBNs! Try a different value.',
                    });
                } else {
                    console.error(error);
                    response.status(500).send({
                        message: SQL_ERR,
                    });
                }
            });
        const seriesPos = request.body.series_pos;
        for (const idOfAuthor of authorIds) {
            pool.query(
                `INSERT INTO BOOK_MAP (book_isbn, author_id, series_id, series_position) VALUES ($1, $2, $3, $4)`,
                [request.body.isbn13, idOfAuthor, seriesId, seriesPos]
            );
        }
    }
);

/**
 * @api {delete} /book Request to delete book(s).
 * @apiName DeleteBookByISBN
 * @apiGroup Book
 *
 * @apiBody {String} [isbn] a book ISBN.
 *
 * @apiSuccess {Book} success an object showcasing the deleted book.
 *
 * @apiError (400: Missing ISBN) {String} message "Missing 'isbn' query parameter."
 * @apiError (400: ISBN Parameter Invalid) {String} message "ISBN parameter is invalid. An ISBN should be a positive 13 digit number."
 * @apiError (404: Book not found) {String} message "No books found that meet the search criteria. Try again with a different search criteria."
 * @apiUse JWT
 * @apiUse SQL_ERR
 */
bookRouter.delete(
    '/isbn',
    checkToken,
    (request: Request, response: Response, next: NextFunction) => {
        if (request.query.isbn === undefined) {
            return response.status(400).send({
                message: "Missing 'isbn' query parameter.",
            });
        }
        if (
            !validationFunctions.isNumberProvided(request.query.isbn) ||
            !validationFunctions.validateISBN(
                request.query.isbn as unknown as number
            )
        ) {
            return response.status(400).send({
                message:
                    'ISBN parameter is invalid. An ISBN should be a positive 13 digit number.',
            });
        }
        next();
    },
    async (request: Request, response: Response) => {
        const theQuery = getDeleteBookQuery('isbn13 = $1');
        const values = [request.query.isbn];

        pool.query(theQuery, values)
            .then((result) => {
                if (result.rows.length === 0) {
                    return response.status(404).send({
                        message:
                            'No books found that meet the search criteria. Try again with a different search criteria.',
                    });
                }
                response
                    .status(200)
                    .send(result.rows.map(convertBookInfoToIBookInfo));
            })
            .catch((error) => {
                console.error('DB Query error on DELETE /isbn');
                console.error(error);
                response.status(500).send({
                    message: SQL_ERR,
                });
            });
    }
);

/**
 * @api {delete} /book/series/ Request to delete all books in a series.
 * @apiDescription Used to delete all books in a series. Series name must match exactly. If exact series name is unknown, consult /book/series route.
 * @apiName DeleteBookBySeries
 * @apiGroup Book
 *
 * @apiBody {String} IBook(s) from designated series that have been deleted from database.
 *
 * @apiSuccess {Book} success an object showcasing the deleted book(s).
 *
 * @apiError (400: Missing series_name) {String} message "Missing 'series' query parameter."
 * @apiError (404: Series not found) {String} message "No series found that meet the search criteria. Try again with a different search criteria."
 * @apiError (404: Books not found for series) {String} message "No books found for the corresponding series."
 * @apiUse JWT
 * @apiUse SQL_ERR
 */
bookRouter.delete(
    '/series',
    checkToken,
    (request: Request, response: Response, next: NextFunction) => {
        const seriesName = request.query.series;
        if (seriesName === undefined) {
            return response.status(400).send({
                message: "Missing 'series' query parameter.",
            });
        }
        next();
    },
    async (request: Request, response: Response) => {
        try {
            const seriesName = request.query.series;
            const seriesQuery = `
                    SELECT id, series_name
                    FROM BOOK_MAP JOIN SERIES 
                        on BOOK_MAP.series_id = SERIES.id
                    WHERE series_name = $1    
                `;

            const seriesResult = await pool.query(seriesQuery, [seriesName]);

            if (seriesResult.rows.length === 0) {
                return response.status(404).json({
                    message: `No series found that meet the search criteria. Try again with a different search criteria.`,
                });
            }

            const seriesId = seriesResult.rows[0].id;

            const idQuery = `
                    SELECT book_isbn
                    FROM BOOK_MAP 
                    WHERE series_id = $1
                `;

            const isbnResult = await pool.query(idQuery, [seriesId]);

            const deletedBooks = [];

            const deleteQuery = getDeleteBookQuery('isbn13 = $1');

            for (const row of isbnResult.rows) {
                const result = await pool.query(deleteQuery, [row.book_isbn]);
                if (result.rows.length > 0) {
                    deletedBooks.push(...result.rows);
                }
            }

<<<<<<< HEAD
            // if (deletedBooks.length === 0) {
            //     return response.status(404).send({
            //         message:
            //             'No books found that meet the search criteria.'
            //     });
            // }

            response
                .status(200)
                .send({
                    entries: deletedBooks.map(convertBookInfoToIBookInfo),
                });
=======
            response
                .status(200)
                .send(deletedBooks.map(convertBookInfoToIBookInfo));
>>>>>>> 5c1b7eb4
        } catch (error) {
            console.error('DB Query error on DELETE /series', error);
            response.status(500).send({
                message: SQL_ERR,
            });
        }
    }
);

export { bookRouter };<|MERGE_RESOLUTION|>--- conflicted
+++ resolved
@@ -185,11 +185,7 @@
  * @apiUse IBook
  * @apiUse Pagination_Output
  *
-<<<<<<< HEAD
  * @apiError (400: Missing max and min rating) {String} message "Missing max and min rating, atleast one of which should be supplied.""
-=======
- * @apiError (400: Missing max and min rating) {String} message "Missing max and min rating, atleast one of which should be supplied."
->>>>>>> 5c1b7eb4
  * @apiError (400: Bad maximum or minimum rating) {String} message "Min or Max is not a valid rating, should be a floating point from 1 to 5 with no crossover i.e rating_min <= rating_max."
  * @apiError (404: No books found) {String} message 'No books found for the given rating range.'
  * @apiUse JWT
@@ -583,17 +579,9 @@
                 result.rows[0].book_isbn,
             ])
                 .then(() => {
-<<<<<<< HEAD
-                    return response
-                        .status(200)
-                        .send({
-                            entry: convertBookInfoToIBookInfo(result.rows[0]),
-                        });
-=======
                     return response.status(200).send({
                         entry: convertBookInfoToIBookInfo(result.rows[0]),
                     });
->>>>>>> 5c1b7eb4
                 })
                 .catch((error) => {
                     return response.status(500).send({
@@ -926,24 +914,9 @@
                 }
             }
 
-<<<<<<< HEAD
-            // if (deletedBooks.length === 0) {
-            //     return response.status(404).send({
-            //         message:
-            //             'No books found that meet the search criteria.'
-            //     });
-            // }
-
-            response
-                .status(200)
-                .send({
-                    entries: deletedBooks.map(convertBookInfoToIBookInfo),
-                });
-=======
             response
                 .status(200)
                 .send(deletedBooks.map(convertBookInfoToIBookInfo));
->>>>>>> 5c1b7eb4
         } catch (error) {
             console.error('DB Query error on DELETE /series', error);
             response.status(500).send({
