import express, { NextFunction, Router, Request, Response } from 'express';
import { pool, validationFunctions } from '../../core/utilities';
import { AuthRequest } from '../auth/login';

const bookRouter: Router = express.Router();

const selectBookInfo = `
SELECT
    book_isbn, publication_year, title, series_name, series_position, rating_avg, rating_count, rating_1_star, rating_2_star, rating_3_star, rating_4_star, rating_5_star, image_url, image_small_url
FROM
    BOOK_MAP
    LEFT JOIN BOOKS ON BOOK_MAP.book_isbn = BOOKS.isbn13
    LEFT JOIN SERIES ON BOOK_MAP.series_id = SERIES.id`;

/**
 * @apiDefine BookInformation
 *
 * @apiSuccess (200: Success) {String} book_isbn ISBN of the book.
 * @apiSuccess (200: Success) {Number} publication_year Year the book was published.
 * @apiSuccess (200: Success) {String} title Title of the book.
 * @apiSuccess (200: Success) {String} series_name Name of the series the book is a part of.
 * @apiSuccess (200: Success) {Number} series_position Position of the book in the series.
 * @apiSuccess (200: Success) {Number} rating_avg Average rating of the book.
 * @apiSuccess (200: Success) {Number} rating_count Number of ratings the book has received.
 * @apiSuccess (200: Success) {Number} rating_1_star Number of 1 star ratings the book has received.
 * @apiSuccess (200: Success) {Number} rating_2_star Number of 2 star ratings the book has received.
 * @apiSuccess (200: Success) {Number} rating_3_star Number of 3 star ratings the book has received.
 * @apiSuccess (200: Success) {Number} rating_4_star Number of 4 star ratings the book has received.
 * @apiSuccess (200: Success) {Number} rating_5_star Number of 5 star ratings the book has received.
 * @apiSuccess (200: Success) {String} image_url URL of the image of the book.
 * @apiSuccess (200: Success) {String} image_small_url URL of the small image of the book.
 * @apiSuccess (200: Success) {String[]} authors Array of authors of the book.
 */

/**
 * @api {get} /book Request to get book(s).
 * @apiName GetBookByAttributes
 * @apiGroup Book
 *
 * @apiBody {String} [isbn] a book ISBN.
 * @apiBody {String} [title] a book title.
 * @apiBody {String} [author] a book author.
 * @apiBody {String} [rating_min=0] a book rating.
 * @apiBody {String} [rating_max=5] a book rating.
 * @apiBody {String} [year_min=1600] a book year.
 * @apiBody {String} [year_max=3000] a book year.
 *
 *
 * @apiError (403: Invalid JWT) {String} message "Provided JWT is invalid. Please sign-in again."
 * @apiError (401: Authorization Token is not supplied) {String} message "No JWT provided, please sign in."
 * @apiError (400: ISBN Parameter Invalid) {String} message "ISBN parameter is invalid. An ISBN should be a positive 13 digit number."
 * @apiError (400: Title Parameter Invalid) {String} message "Title parameter is invalid. A title should be a non-empty string."
 * @apiError (400: Author Parameter Invalid) {String} message "Author parameter is invalid. An author should be a non-empty string."
 * @apiError (400: Rating Parameter Invalid) {String} message "Rating parameter is invalid. A rating should be a number between 0 and 5. Additionally, the minimum rating should be less than or equal to the maximum rating."
 * @apiError (400: Year Parameter Invalid) {String} message "Year parameter is invalid. A year should be a number between 1600 and 3000. Additionally, the minimum year should be less than or equal to the maximum year."
 * @apiError (404: Book not found) {String} message "No books found that meet the search criteria. Try again with a different search criteria."
 *
 */

/**
 * @api {get} /book Request to get all book(s).
 * @apiName GetAllBooks
 * @apiGroup Book
 *
 * @apiSuccess {Book[]} an array of objects containing book information.
 *
 * @apiError (400: Malformed Authorization Header) {String} message "Malformed Authorization Header"
 * @apiError (404: User Not Found) {String} message "User not found"
 * @apiError (400: Invalid Credentials) {String} message "Credentials did not match"
 * @apiError (500: SQL Error) {String} message "SQL Error. Call 911."
 */
bookRouter.get('/', (request, response) => {
    response.send(request.query.title);
    //response.send("Hello, World!");
});

/**
 * @api {get} /book/isbn Request to get a book by ISBN.
 * @apiName GetBookByISBN
 * @apiGroup Book
 *
 * @apiBody {number} isbn a book ISBN.
 *
 * @apiError (400: Missing ISBN) {String} message "Missing 'isbn' query paremeter."
 * @apiError (400: Bad ISBN) {String} message "ISBN not valid. ISBN should be a positive 13 digit number."
 * @apiError (403: Invalid JWT) {String} message "Provided JWT is invalid. Please sign-in again."
 * @apiError (401: Authorization Token is not supplied) {String} message "No JWT provided, please sign in."
 * @apiUse BookInformation
 */

bookRouter.get('/isbn',
    (request: Request, response: Response, next: NextFunction) => {
        if(request.query.isbn === undefined) {
            return response.status(400).send({
                message: "Missing 'isbn' query paremeter."
            });
        }
        if (
            !validationFunctions.isNumberProvided(request.query.isbn) ||
            !validationFunctions.validateISBN(request.query.isbn as unknown as number)
        ) {
            return response.status(400).send({
                message: 'ISBN not valid. ISBN should be a positive 13 or 10 digit number.'
            }); 
        }
        return next();
    },
    async (request: Request, response: Response) => {
        const theQuery = selectBookInfo + ' WHERE book_isbn = $1 LIMIT 1;';
        let values = [request.query.isbn];

        let book = {}
        await pool.query(theQuery, values)
            .then((result) => {
                if(result.rows.length === 0) {
                    return response.status(404).send({
                        message: 'Book not found'
                    });
                }
                book = result.rows[0];
            })
            .catch((error) => {
                //log the error
                console.error('DB Query error on GET /isbn');
                console.error(error);
                return response.status(500).send({
                    message: 'server error - contact support',
                });
            });

        // if the response has already been sent, don't send it again
        if(response.headersSent) return;

        const theAuthorQuery = `SELECT author_name FROM
                                BOOK_MAP LEFT JOIN AUTHORS ON author_id = id
                                WHERE book_isbn=$1`
        pool.query(theAuthorQuery, values)
            .then((result) => {
                book['authors'] = result.rows.map((row: { author_name: string; }) => row.author_name);
                return response.send(book);
            })
            .catch((error) => {
                //log the error
                console.error('DB Query error on GET /isbn');
                console.error(error);
                return response.status(500).send({
                    message: 'server error - contact support',
                });
            });
    });

/**
 * @api {get} /book/:author Request to a get a book by author.
 * @apiName GetBookByAuthor
 * @apiGroup Book
 * 
 * @apiParam {string} author name of author to look up
 * 
 * @apiError (400: Missing Author) {string} message 'author' query parameter is missing.
 * @apiError (401: Authorization Token is not supplied) {string} message No JWT provided, please sign in.
 * @apiError (403: Invalid JWT) {string} message Provided JWT is invalid. Please sign-in again.
 * @apiError (404: Author not found) {string} message Author was not found.
 * @apiUse BookInformation
 */
bookRouter.get('/:author', (request, response) => {
    const theQuery = 'SELECT all FROM Demo WHERE author = $1';
    let values = [request.params.author];

    pool.query(theQuery, values)
        .then((result) => {
            response.send(result.rows);
        })
        .catch((error) => {
            //log the error
            console.error('DB Query error on GET /:author');
            console.error(error);
            response.status(500).send({
                message: 'server error - contact support',
            });
        });
});

/**
<<<<<<< HEAD
 * @api {get} /book/rating Request to books within a given range. If book(s) from a point and up are desired, only set rating_min. If book(s) from a point and below are desired, only set rating_max. Both can be suppiled to get the book(s) within that range inclusively. If a specific rating is required, set rating_min and rating_max to the same value.
=======
 * @api {get} /book/year Request to books with a given year.
 * @apiDescription You can request a range of books by year (e.g 2020-2022). If a user only wants to search by one year, enter the same number for both parameters (e.g: 2022-2022).
 * @apiName GetBookByYear
 * @apiGroup Book*
 * @apiBody {number} [year_min = 0] a minimum year for the range
 * @apiBody {number} max a maximum year for the range*
 * @apiSuccess {Book(s)} an object containing information of books within a given range.*
 * @apiError (400: Missing Year) {string} message 'year' query parameter is missing.
 * @apiError (400: Year Parameter Invalid) {String} message Year parameter is invalid. A year should be a number between 1600 and 3000. Additionally, the minimum year should be less than or equal to the maximum year.
 * @apiError (401: Authorization Token is not supplied) {string} message No JWT provided, please sign in.
 * @apiError (403: Invalid JWT) {string} message Provided JWT is invalid. Please sign-in again.
 * @apiError (404: Author not found) {string} message Author was not found.**/
bookRouter.get('/year', (request, response) => {});

/**
 * @api {get} /book/title Request a book by title.
 * @apiName GetBookByTitle
 * @apiGroup Book
 * 
 * @apiBody {String} title a book title.
 * 
 * @apiError (400: Missing Title) {String} message "Title was not provided"
 * @apiError (404: Title not found) {String} message "Title was not found"
 * @apiError (403: Invalid JWT) {String} message "Provided JWT is invalid. Please sign-in again."
 * @apiError (401: Authorization Token is not supplied) {String} message "No JWT provided, please sign in."
 * @apiUse BookInformation
 */
bookRouter.get('/title', (request, response) => {
    response.send('Hello, World!');
});

/**
 * @api {get} /book/title Request to books withing given range.
>>>>>>> c8cc41bb
 * @apiName GetBookByRating
 * @apiGroup Book
 *
 * @apiBody {number} [rating_min=1] a minimum rating required for a book.
 * @apiBody {number} [rating_max=5] a maximum rating required for a book.
 *
 * @apiSuccess {Book(s)} an object containing information of books within the range of ratings.
 *
 * @apiError (400: Missing max and min rating) {String} message "Missing max and min rating, atleast one of which should be supplied"
 * @apiError (400: Bad Min Rating) {String} message "Min rating is not a valid rating, should be a floating point from 1 to 5."
 * @apiError (400: Bad Max Rating) {String} message "Max rating is not a valid rating, should be a floating point from 1 to 5."
 * @apiError (400: Min Rating Greater Than Max Rating) {String} message "The provided minimum rating is greater than the maximum rating."
 * @apiError (403: Invalid JWT) {String} message "Provided JWT is invalid. Please sign-in again."
 * @apiError (401: Authorization Token is not supplied) {String} message "No JWT provided, please sign in."
 */
bookRouter.get('/rating', (request, response) => {

});

/**
<<<<<<< HEAD
 * @api {get} /book/isbn Request to get a book by ISBN.
 * @apiName GetBookByISBN
=======
 * @api {get} /book/series Request to get all series names
 * 
 * @apiName GetSeriesNames
 * @apiGroup Book
 * 
 * @apiSuccess {String[]} an array of series names.
 * @apiError (403: Invalid JWT) {String} message "Provided JWT is invalid. Please sign-in again."
 * @apiError (401: Authorization Token is not supplied) {String} message "No JWT provided, please sign in."
 * @apiError (500: SQL Error) {String} message "SQL Error. Call 911."
 */
bookRouter.get('/series', (request, response) => {});

/**
 * @api {get} /book/series/:series Request to get all books in a series.
 * 
 * @apiName GetBooksInSeries
 * @apiGroup Book
 * 
 * @apiParam {String} series a series name.
 * 
 * @apiSuccess {Book[]} books an array of objects containing book information.
 * @apiError (403: Invalid JWT) {String} message "Provided JWT is invalid. Please sign-in again."
 * @apiError (401: Authorization Token is not supplied) {String} message "No JWT provided, please sign in."
 * @apiError (500: SQL Error) {String} message "SQL Error. Call 911."
 */
bookRouter.get('/series/:series', (request, response) => {});

/**
 * @api {delete} /book Request to delete book(s).
 * @apiName DeleteBookByAttributes
>>>>>>> c8cc41bb
 * @apiGroup Book
 *
 * @apiBody {number} isbn a book ISBN.
 *
 * @apiSuccess {Book} an object containing book information.
 * What if no books are found?
 * @apiError (400: Missing ISBN) {String} message "Missing 'isbn' query paremeter."
 * @apiError (400: Bad ISBN) {String} message "ISBN not valid. ISBN should be a positive 13 digit number."
 * @apiError (403: Invalid JWT) {String} message "Provided JWT is invalid. Please sign-in again."
 * @apiError (401: Authorization Token is not supplied) {String} message "No JWT provided, please sign in."
 *
 */

bookRouter.delete('/isbn',
    (request: Request, response: Response, next: NextFunction) => {
        if(request.query.isbn === undefined) {
            return response.status(400).send({
                message: "Missing 'isbn' query paremeter."
            });
        }
        if (
            !validationFunctions.isNumberProvided(request.query.isbn) ||
            !validationFunctions.validateISBN(request.query.isbn as unknown as number)
        ) {
            return response.status(400).send({
                message: 'ISBN not valid. ISBN should be a positive 13 or 10 digit number.'
            }); 
        }
        return next();
    },
    async (request: Request, response: Response) => {
        const theQuery = selectBookInfo + ' WHERE book_isbn = $1 LIMIT 1;';
        let values = [request.query.isbn];

        let book = {}
        await pool.query(theQuery, values)
            .then((result) => {
                if(result.rows.length === 0) {
                    return response.status(404).send({
                        message: 'Book not found'
                    });
                }
                book = result.rows[0];
            })
            .catch((error) => {
                //log the error
                console.error('DB Query error on GET /isbn');
                console.error(error);
                return response.status(500).send({
                    message: 'server error - contact support',
                });
            });

        // if the response has already been sent, don't send it again
        if(response.headersSent) return;

        const theAuthorQuery = `SELECT author_name FROM
                                BOOK_MAP LEFT JOIN AUTHORS ON author_id = id
                                WHERE book_isbn=$1`
        pool.query(theAuthorQuery, values)
            .then((result) => {
                book['authors'] = result.rows.map((row: { author_name: string; }) => row.author_name);
                return response.send(book);
            })
            .catch((error) => {
                //log the error
                console.error('DB Query error on GET /isbn');
                console.error(error);
                return response.status(500).send({
                    message: 'server error - contact support',
                });
            });
    });

export { bookRouter };
<|MERGE_RESOLUTION|>--- conflicted
+++ resolved
@@ -181,9 +181,6 @@
 });
 
 /**
-<<<<<<< HEAD
- * @api {get} /book/rating Request to books within a given range. If book(s) from a point and up are desired, only set rating_min. If book(s) from a point and below are desired, only set rating_max. Both can be suppiled to get the book(s) within that range inclusively. If a specific rating is required, set rating_min and rating_max to the same value.
-=======
  * @api {get} /book/year Request to books with a given year.
  * @apiDescription You can request a range of books by year (e.g 2020-2022). If a user only wants to search by one year, enter the same number for both parameters (e.g: 2022-2022).
  * @apiName GetBookByYear
@@ -217,7 +214,6 @@
 
 /**
  * @api {get} /book/title Request to books withing given range.
->>>>>>> c8cc41bb
  * @apiName GetBookByRating
  * @apiGroup Book
  *
@@ -238,41 +234,8 @@
 });
 
 /**
-<<<<<<< HEAD
  * @api {get} /book/isbn Request to get a book by ISBN.
  * @apiName GetBookByISBN
-=======
- * @api {get} /book/series Request to get all series names
- * 
- * @apiName GetSeriesNames
- * @apiGroup Book
- * 
- * @apiSuccess {String[]} an array of series names.
- * @apiError (403: Invalid JWT) {String} message "Provided JWT is invalid. Please sign-in again."
- * @apiError (401: Authorization Token is not supplied) {String} message "No JWT provided, please sign in."
- * @apiError (500: SQL Error) {String} message "SQL Error. Call 911."
- */
-bookRouter.get('/series', (request, response) => {});
-
-/**
- * @api {get} /book/series/:series Request to get all books in a series.
- * 
- * @apiName GetBooksInSeries
- * @apiGroup Book
- * 
- * @apiParam {String} series a series name.
- * 
- * @apiSuccess {Book[]} books an array of objects containing book information.
- * @apiError (403: Invalid JWT) {String} message "Provided JWT is invalid. Please sign-in again."
- * @apiError (401: Authorization Token is not supplied) {String} message "No JWT provided, please sign in."
- * @apiError (500: SQL Error) {String} message "SQL Error. Call 911."
- */
-bookRouter.get('/series/:series', (request, response) => {});
-
-/**
- * @api {delete} /book Request to delete book(s).
- * @apiName DeleteBookByAttributes
->>>>>>> c8cc41bb
  * @apiGroup Book
  *
  * @apiBody {number} isbn a book ISBN.
@@ -286,65 +249,62 @@
  *
  */
 
-bookRouter.delete('/isbn',
-    (request: Request, response: Response, next: NextFunction) => {
-        if(request.query.isbn === undefined) {
-            return response.status(400).send({
-                message: "Missing 'isbn' query paremeter."
-            });
-        }
-        if (
-            !validationFunctions.isNumberProvided(request.query.isbn) ||
-            !validationFunctions.validateISBN(request.query.isbn as unknown as number)
-        ) {
-            return response.status(400).send({
-                message: 'ISBN not valid. ISBN should be a positive 13 or 10 digit number.'
-            }); 
-        }
-        return next();
-    },
-    async (request: Request, response: Response) => {
-        const theQuery = selectBookInfo + ' WHERE book_isbn = $1 LIMIT 1;';
-        let values = [request.query.isbn];
-
-        let book = {}
-        await pool.query(theQuery, values)
-            .then((result) => {
-                if(result.rows.length === 0) {
-                    return response.status(404).send({
-                        message: 'Book not found'
-                    });
-                }
-                book = result.rows[0];
-            })
-            .catch((error) => {
-                //log the error
-                console.error('DB Query error on GET /isbn');
-                console.error(error);
-                return response.status(500).send({
-                    message: 'server error - contact support',
-                });
-            });
-
-        // if the response has already been sent, don't send it again
-        if(response.headersSent) return;
-
-        const theAuthorQuery = `SELECT author_name FROM
-                                BOOK_MAP LEFT JOIN AUTHORS ON author_id = id
-                                WHERE book_isbn=$1`
-        pool.query(theAuthorQuery, values)
-            .then((result) => {
-                book['authors'] = result.rows.map((row: { author_name: string; }) => row.author_name);
-                return response.send(book);
-            })
-            .catch((error) => {
-                //log the error
-                console.error('DB Query error on GET /isbn');
-                console.error(error);
-                return response.status(500).send({
-                    message: 'server error - contact support',
-                });
-            });
-    });
+/**
+ * @api {get} /book/series Request to get all series names
+ * 
+ * @apiName GetSeriesNames
+ * @apiGroup Book
+ * 
+ * @apiSuccess {String[]} an array of series names.
+ * @apiError (403: Invalid JWT) {String} message "Provided JWT is invalid. Please sign-in again."
+ * @apiError (401: Authorization Token is not supplied) {String} message "No JWT provided, please sign in."
+ * @apiError (500: SQL Error) {String} message "SQL Error. Call 911."
+ */
+bookRouter.get('/series', (request, response) => {});
+
+/**
+ * @api {get} /book/series/:series Request to get all books in a series.
+ * 
+ * @apiName GetBooksInSeries
+ * @apiGroup Book
+ * 
+ * @apiParam {String} series a series name.
+ * 
+ * @apiSuccess {Book[]} books an array of objects containing book information.
+ * @apiError (403: Invalid JWT) {String} message "Provided JWT is invalid. Please sign-in again."
+ * @apiError (401: Authorization Token is not supplied) {String} message "No JWT provided, please sign in."
+ * @apiError (500: SQL Error) {String} message "SQL Error. Call 911."
+ */
+bookRouter.get('/series/:series', (request, response) => {});
+
+/**
+ * @api {delete} /book Request to delete book(s).
+ * @apiName DeleteBookByAttributes
+ * @apiGroup Book
+ *
+ * @apiBody {String} [isbn] a book ISBN.
+ * @apiBody {String} [title] a book title.
+ * @apiBody {String} [author] a book author.
+ * @apiBody {String} [rating_min=0] a book rating.
+ * @apiBody {String} [rating_max=5] a book rating.
+ * @apiBody {String} [year_min=1600] a book year.
+ * @apiBody {String} [year_max=3000] a book year.
+ *
+ * @apiSuccess {Book} an object containing book information.
+ *
+ * @apiError (400: Malformed Authorization Header) {String} message "Malformed Authorization Header"
+ * @apiError (404: User Not Found) {String} message "User not found"
+ * @apiError (400: Invalid Credentials) {String} message "Credentials did not match"
+ * @apiError (400: ISBN Parameter Invalid) {String} message "ISBN parameter is invalid. An ISBN should be a positive 13 digit number."
+ * @apiError (400: Title Parameter Invalid) {String} message "Title parameter is invalid. A title should be a non-empty string."
+ * @apiError (400: Author Parameter Invalid) {String} message "Author parameter is invalid. An author should be a non-empty string."
+ * @apiError (400: Rating Parameter Invalid) {String} message "Rating parameter is invalid. A rating should be a number between 0 and 5. Additionally, the minimum rating should be less than or equal to the maximum rating."
+ * @apiError (400: Year Parameter Invalid) {String} message "Year parameter is invalid. A year should be a number between 1600 and 3000. Additionally, the minimum year should be less than or equal to the maximum year."
+ * @apiError (404: Book not found) {String} message "No books found that meet the search criteria. Try again with a different search criteria."
+ *
+ */
+bookRouter.delete('/', (request, response) => {
+    response.send('Hello, World!');
+});
 
 export { bookRouter };
