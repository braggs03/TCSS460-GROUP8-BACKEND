import express, { NextFunction, Router, Request, Response } from 'express';
import { pool, validationFunctions } from '../../core/utilities';
import {
    RATING_MAX_DEFAULT,
    RATING_MIN_DEFAULT,
    SQL_ERR,
} from '../../core/utilities/constants';
import {
    getBookInfoQuery,
    convertBookInfoToIBookInfo,
    mwRatingAverage,
    getDeleteBookQuery,
} from '../../core/utilities/helpers';
import { checkToken } from '../../core/middleware';

const bookRouter: Router = express.Router();

/**
 * @api {get} /book/isbn Request to get a book by ISBN.
 * @apiDescription Retrieve a book by a valid ISBN13. The ISBN13 must be valid and passed in as a number.
 * @apiName GetBookByISBN
 * @apiGroup Book
 *
 * @apiQuery {number} isbn a book ISBN to look up.
 *
 * @apiSuccess (200: API Success) {IBook} entry A IBook object. View documentation for object fields.
 *
 * @apiError (400: Missing ISBN) {String} message Missing 'isbn' query parameter.
 * @apiError (404: ISBN Not Found) {String} message Book not found.
 * @apiError (400: Bad ISBN) {String} message ISBN not valid. ISBN should be a positive 13 digit number.
 * @apiUse JWT
 * @apiUse SQL_ERR
 */
bookRouter.get(
    '/isbn',
    checkToken,
    (request: Request, response: Response, next: NextFunction) => {
        if (request.query.isbn === undefined) {
            return response.status(400).send({
                message: "Missing 'isbn' query parameter.",
            });
        }
        if (
            !validationFunctions.isNumberProvided(request.query.isbn) ||
            !validationFunctions.validateISBN(
                request.query.isbn as unknown as number
            )
        ) {
            return response.status(400).send({
                message:
                    'ISBN not valid. ISBN should be a positive 13 digit number.',
            });
        }
        return next();
    },
    async (request: Request, response: Response) => {
        const theQuery = getBookInfoQuery('book_isbn = $1');

        const values = [request.query.isbn];

        await pool
            .query(theQuery, values)
            .then((result) => {
                if (result.rows.length === 0) {
                    return response.status(404).send({
                        message: 'Book not found.',
                    });
                }
<<<<<<< HEAD
                return response.status(200).send({ entry: convertBookInfoToIBookInfo(result.rows[0]) });
=======
                return response
                    .status(200)
                    .send(convertBookInfoToIBookInfo(result.rows[0]));
>>>>>>> 9b37fbd3
            })
            .catch((error) => {
                //log the error
                console.error('DB Query error on GET /isbn');
                console.error(error);
                return response.status(500).send({
                    message: SQL_ERR,
                });
            });
    }
);

/**
 * @api {get} /book/year Request to books with a given year.
 * @apiDescription You can request a range of books by year (e.g 2020-2022). If a user only wants to search by one year, enter the same number for both parameters (e.g: 2022-2022).
 * @apiName GetBookByYear
 * @apiGroup Book
 *
 * @apiQuery {number} [year_min = 1600] a minimum year for the range
 * @apiQuery {number} [year_max = 3000] a maximum year for the range
 *
 * @apiUse IBook
 *
 * @apiError (400: Missing Year) {string} message 'year_max' query parameter is missing or not a number.
 * @apiError (400: Year Parameter Invalid) {String} message Year parameter is invalid. A year should be a number between 1600 and 3000. Additionally, the minimum year should be less than or equal to the maximum year.
 * @apiError (404: Year not found) {string} message No books found for the given year range.
 * @apiUse JWT
 * @apiUse SQL_ERR
 */
bookRouter.get('/year', checkToken, (request: Request, response: Response) => {
    const yearMin = parseInt(request.query.year_min as string) || 1600;
    const yearMax = parseInt(request.query.year_max as string) || 3000;
    if (!validationFunctions.validateYear(yearMin, yearMax)) {
        return response.status(400).send({
            message:
                'Year parameter is invalid. A year should be a number between 1600 and 3000. Additionally, the minimum year should be less than or equal to the maximum year.',
        });
    }

    const theQuery = getBookInfoQuery('publication_year BETWEEN $1 AND $2');

    pool.query(theQuery, [yearMin, yearMax])
        .then((result) => {
            if (result.rows.length === 0) {
                return response.status(404).send({
                    message: 'No books found for the given year range.',
                });
            }
            return response
                .status(200)
                .send({ entries: result.rows.map(convertBookInfoToIBookInfo) });
        })
        .catch((error) => {
            console.error('DB Query error on GET by year');
            console.error(error);
            response.status(500).send({ message: SQL_ERR });
        });
});

/**
 * @api {get} /book/title Request a book by title.
 * @apiDescription Used to request a list of book by title. Title does not have to be exact.
 * @apiName GetBookByTitle
 * @apiGroup Book
 *
 * @apiQuery {string} title The book title to search for.
 *
 * @apiUse IBook
 *
 * @apiError (400: Missing Title) {String} message Title was not provided.
 * @apiError (404: Title not found) {String} message No books found for that given title.
 * @apiUse JWT
 * @apiUse SQL_ERR
 */
bookRouter.get('/title', checkToken, (request, response) => {
    const titleQuery = request.query.title as string;
    if (!validationFunctions.validateTitle(titleQuery)) {
        return response.status(400).send({
            message: 'Title was not provided.',
        });
    }
    const theQuery = getBookInfoQuery("title LIKE '%'||$1||'%'");

    pool.query(theQuery, [titleQuery])
        .then((result) => {
            if (result.rows.length === 0) {
                return response.status(404).send({
                    message: 'No books found for that given title.',
                });
            }
            return response
                .status(200)
                .send({ entries: result.rows.map(convertBookInfoToIBookInfo) });
        })
        .catch((error) => {
            console.error('DB Query error on GET all');
            console.error(error);
            response.status(500).send({
                message: SQL_ERR,
            });
        });
});

/**
 * @api {get} /book/rating Request to books within a given range of ratings.
 * @apiDescription If book(s) from a point and up are desired, only set rating_min. If book(s) from a point and below are desired, only set rating_max. Both can be suppiled to get the book(s) within that range inclusively. If a specific rating is required, set rating_min and rating_max to the same value. If no ratings are provided, default values of 1 and 5 are used for the min and max, respectfully.
 * @apiName GetBookByRating
 * @apiGroup Book
 *
 * @apiBody {number} [rating_min=1] a minimum rating required for a book.
 * @apiBody {number} [rating_max=5] a maximum rating required for a book.
 * @apiUse Pagination_Input
 *
 * @apiUse IBook
 * @apiUse Pagination_Output
 * 
 * @apiError (400: Missing max and min rating) {String} message "Missing max and min rating, atleast one of which should be supplied.""
 * @apiError (400: Bad maximum or minimum rating) {String} message "Min or Max is not a valid rating, should be a floating point from 1 to 5 with no crossover i.e rating_min <= rating_max."
 * @apiUse JWT
 * @apiUse SQL_ERR
 */
bookRouter.get(
    '/rating',
    checkToken,
    (request: Request, response: Response, next: NextFunction) => {
        if (
            request.query.rating_min === undefined &&
            request.query.rating_max === undefined
        ) {
            response.status(400).send({
                message: 'Missing maximum and minimum rating.',
            });
        } else {
            const ratingMin: number =
                request.query.rating_min !== undefined
                    ? +request.query.rating_min
                    : RATING_MIN_DEFAULT;
            const ratingMax: number =
                request.query.rating_max !== undefined
                    ? +request.query.rating_max
                    : RATING_MAX_DEFAULT;
            if (
                validationFunctions.isNumberProvided(ratingMin) &&
                validationFunctions.isNumberProvided(ratingMax) &&
                validationFunctions.validateRatings(+ratingMin, +ratingMax)
            ) {
                request.query.rating_min = ratingMin.toString();
                request.query.rating_max = ratingMax.toString();
                next();
            } else {
                return response.status(400).send({
                    message: 'Bad maximum and/or minimum rating.',
                });
            }
        }
    },
    async (request: Request, response: Response) => {
        validationFunctions.validatePagination(request);
        const query =
            getBookInfoQuery('rating_avg BETWEEN $1 AND $2') +
            ' ORDER BY rating_avg DESC LIMIT $3 OFFSET $4';

        const values = [
            request.query.rating_min,
            request.query.rating_max,
            request.query.limit,
            request.query.offset,
        ];

        const count = await pool.query(
            'SELECT count(*) AS exact_count FROM books;'
        );

        pool.query(query, values)
            .then((result) => {
                if (result.rows.length === 0) {
                    return response.status(404).send({
                        message: 'No books found for the given rating range.',
                    });
                }
<<<<<<< HEAD
                response.status(200).send({ 
                    entries: result.rows.map(convertBookInfoToIBookInfo), 
                    pagination: {
                        totalRecords: count.rows[0].exact_count,
                        limit: request.query.limit,
                        offset: request.query.offset,
                        nextPage: +request.query.limit + +request.query.offset,
                    } 
=======
                response.status(200).send({
                    entries: result.rows.map(convertBookInfoToIBookInfo),
>>>>>>> 9b37fbd3
                });
            })
            .catch((error) => {
                //log the error
                console.error('DB Query error on GET /ratings');
                console.error(error);
                response.status(500).send({
                    message: SQL_ERR,
                });
            });
    }
);

/**
 * @api {get} /book/series Request to get all series names
 * @apiDescription Used to retrieve the name of all series names.
 * @apiName GetSeriesNames
 * @apiGroup Book
 *
 * @apiUse IBook
 *
 *
 * @apiUse JWT
 * @apiUse SQL_ERR
 */
bookRouter.get(
    '/series',
    checkToken,
    (request: Request, response: Response) => {
        const theQuery = `
        SELECT series_name
        FROM SERIES;`;

        pool.query(theQuery)
            .then((result) => {
                const names = { series_names: [] };
                for (const row of result.rows) {
                    names.series_names.push(row.series_name);
                }
                response.send(names);
            })
            .catch((error) => {
                console.error('DB Query error on GET all series');
                console.error(error);
                response.status(500).send({
                    message: 'SQL Error. Call 911.',
                });
            });
    }
);

/**
 * @api {get} /book/series/:series Request to get all books in a series.
 * @apiDescription Used to retrieve all books in a series. Series name must match exactly. If exact series name is unknown, consult /book/series route.
 * @apiName GetBooksInSeries
 * @apiGroup Book
 *
 * @apiParam {string} series a series name.
 *
 * @apiUse IBook
 *
 * @apiError (400: Missing Name) {String} message "name route parameter is missing."
 * @apiUse JWT
 * @apiUse SQL_ERR
 */
bookRouter.get(
    '/series/:name',
    checkToken,
    (request: Request, response: Response, next: NextFunction) => {
        if (request.params.name == undefined) {
            return response.status(400).send({
                message: 'name route parameter is missing.',
            });
        }
        next();
    },
    (request: Request, response: Response) => {
        const theQuery =
            getBookInfoQuery('series_name = $1') + ' ORDER BY series_position';

        const values = [request.params.name];

        pool.query(theQuery, values)
            .then((result) => {
<<<<<<< HEAD
                response.status(200).send({ entries: result.rows.map(convertBookInfoToIBookInfo) });
=======
                response
                    .status(200)
                    .send(result.rows.map(convertBookInfoToIBookInfo));
>>>>>>> 9b37fbd3
            })
            .catch((error) => {
                console.error('DB Query error on GET all series');
                console.error(error);
                response.status(500).send({
                    message: SQL_ERR,
                });
            });
    }
);

/**
 * @api {get} /book/:author Request to a get a book by author.
 * @apiDescription Used to retrieve all books in by an author. Author name must match exactly.
 * @apiName GetBookByAuthor
 * @apiGroup Book
 *
 * @apiSuccess {string} author Author's full name
 *
 * @apiParam {string} author name of author to look up
 *
 * @apiError (400: Missing Author) {string} message 'author' query parameter is missing.
 * @apiError (404: Author not found) {string} message Author was not found.
 * @apiUse JWT
 * @apiUse SQL_ERR
 */
bookRouter.get(
    '/authors/:author',
    checkToken,
    async (request: Request, response: Response) => {
        const authorName = request.params.author;
        if (!authorName) {
            return response.status(400).send({
                message: "Missing 'author' parameter.",
            });
        }

        const theQuery = `SELECT id, author_name FROM AUTHORS WHERE author_name ILIKE '%'||$1||'%';`;

        const authorIds = [];

        await pool
            .query(theQuery, [authorName])
            .then((result) => {
                if (result.rows.length === 0) {
                    return response.status(404).send({
                        message: 'Author was not found.',
                    });
                }
                result.rows.map((row: { id: string }) => {
                    authorIds.push(row.id);
                });
            })
            .catch((error) => {
                console.error('DB Query error on GET /:author', error);
                response.status(500).send({
                    message: SQL_ERR,
                });
            });

        if (response.headersSent) return;

        const theBookQuery = getBookInfoQuery('author_id = ANY($1::integer[])');

<<<<<<< HEAD
    await pool
        .query(theBookQuery, [authorIds])
        .then((result) => {
            response.status(200).send({ entries: result.rows.map(convertBookInfoToIBookInfo) });
        })
        .catch((error) => {
            console.error('DB Query error on GET /:author', error);
            response.status(500).send({
                message: SQL_ERR,
=======
        await pool
            .query(theBookQuery, [authorIds])
            .then((result) => {
                response
                    .status(200)
                    .send(result.rows.map(convertBookInfoToIBookInfo));
            })
            .catch((error) => {
                console.error('DB Query error on GET /:author', error);
                response.status(500).send({
                    message: SQL_ERR,
                });
>>>>>>> 9b37fbd3
            });
    }
);

/**
 * @api {get} /book Request to get all book(s).
 * @apiDescription Retrieves all books in the database.
 * @apiName GetAllBooks
 * @apiGroup Book
<<<<<<< HEAD
 * 
 * @apiUse Pagination_Input
 *
 * @apiUse IBook
 * @apiUse Pagination_Output
 * 
=======
 *
 * @apiUse Pagination
 *
 * @apiUse IBook
 *
>>>>>>> 9b37fbd3
 * @apiUse JWT
 * @apiUse SQL_ERR
 */
bookRouter.get('/', checkToken, async (request: Request, response: Response) => {
    validationFunctions.validatePagination(request);

    const theQuery = getBookInfoQuery() + ' ORDER BY title LIMIT $1 OFFSET $2';
    const values = [request.query.limit, request.query.offset];

    const count = await pool.query(
        'SELECT count(*) AS exact_count FROM books;'
    );

    pool.query(theQuery, values)
        .then((result) => {
            response.send({ 
                entries: result.rows.map(convertBookInfoToIBookInfo), 
                pagination: {
                    totalRecords: count.rows[0].exact_count,
                    limit: request.query.limit,
                    offset: request.query.offset,
                    nextPage: +request.query.limit + +request.query.offset,
                } 
            });
        })
        .catch((error) => {
            console.error('DB Query error on GET all');
            console.error(error);
            response.status(500).send({
                message: SQL_ERR,
            });
        });
});

/**
 * @api {put} /book Request to change a book by rating
 *
 * @apiDescription Request to change a book's rating (by adding/changing stars).
 *
 * @apiName PutBook
 * @apiGroup Book
 *
 * @apiBody {number} isbn the isbn of the book that needs to be changed
 * @apiBody {number} [rating_1] rating_1 the number of 1 stars of the book that needs to be added
 * @apiBody {number} [rating_2] rating_2 the number of 2 stars of the book that needs to be added
 * @apiBody {number} [rating_3] rating_3 the number of 3 stars of the book that needs to be added
 * @apiBody {number} [rating_4] rating_4 the number of 4 stars of the book that needs to be added
 * @apiBody {number} [rating_5] rating_5 the number of 5 stars of the book that needs to be added
 *
 * @apiSuccess {String} success the rating was successfully updated
 *
 * @apiError (404: Book Not Found) {String} message Book with given ISBN cannot be found. Update failed.
 * @apiError (400: Missing Parameters) {String} message You are missing parameters (either isbn or rating).
 * @apiUse JWT
 */
bookRouter.put(
    '/',
    checkToken,
    async (request: Request, response: Response) => {
        if (!request.body.isbn) {
            return response.status(400).send({
                message: 'You are missing parameters (either isbn or rating).',
            });
        }

        if (
            request.body.rating_1 === undefined &&
            request.body.rating_2 === undefined &&
            request.body.rating_3 === undefined &&
            request.body.rating_4 === undefined &&
            request.body.rating_5 === undefined
        ) {
            return response.status(400).send({
                message: 'You are missing parameters (either isbn or rating).',
            });
        }

        const bookQuery = `SELECT rating_1_star, rating_2_star, rating_3_star, rating_4_star, rating_5_star, rating_count 
                       FROM BOOKS 
                       WHERE isbn13 = $1`;
        const currentBook = await pool.query(bookQuery, [request.body.isbn]);
        if (currentBook.rows.length === 0) {
            return response.status(404).send({
                message: 'Book with given ISBN cannot be found. Update failed.',
            });
        }

        response.send({
            success: 'The rating was successfully updated.',
        });
    }
);

/**
 * @api {post} /book Request to add a book
 *
 * @apiDescription Request to add a book into the database. If the book is not a series, you must enter an empty string for series_name and enter null for series_pos
 *
 * @apiName PostBook
 * @apiGroup Book
 *
 * @apiBody {number} isbn the isbn of the book that needs to be added
 * @apiBody {number} publication_year the year of the book that needs to be added
 * @apiBody {string} title the title of the book that needs to be added
 * @apiBody {string} series_name the series of the book that needs to be added
 * @apiBody {number} series_pos the series number of the book that needs to be added
 * @apiBody {string[]} authors an array of authors, they must be comma separated.
 * @apiBody {number} [rating_1=0] rating_1 the number of 1 stars of the book that needs to be added
 * @apiBody {number} [rating_2=0] rating_2 the number of 2 stars of the book that needs to be added
 * @apiBody {number} [rating_3=0] rating_3 the number of 3 stars of the book that needs to be added
 * @apiBody {number} [rating_4=0] rating_4 the number of 4 stars of the book that needs to be added
 * @apiBody {number} [rating_5=0] rating_5 the number of 5 stars of the book that needs to be added
 * @apiBody {string} image_url the url of the book that needs to be added
 * @apiBody {string} small_url the small image
 *
 * @apiSuccess (Success 201) {String} success the book was added
 *
 * @apiError (400: Missing Parameters) {String} message One of the parameters is missing! Please re-check to see you have all required fields!.
 * @apiError (400: ISBN Invalid) {String} message ISBN not valid. ISBN should be a positive 13 or 10 digit number.
 * @apiError (400: Empty Title) {String} message Title is empty and/or year is not in the range of 1600 - 3000
 * @apiError (404: Duplicate ISBN) {String} message Cannot have duplicate ISBNs! Try a different value.
 * @apiUse JWT
 * @apiUse SQL_ERR
 */
bookRouter.post(
    '/',
    checkToken,
    (request: Request, response: Response, next: NextFunction) => {
        if (
            request.body.isbn13 === undefined ||
            request.body.publication_year === undefined ||
            request.body.title === undefined ||
            request.body.image_url === undefined ||
            request.body.image_small_url === undefined
        ) {
            return response.status(400).send({
                message:
                    'One of the parameters is missing! Please re-check to see you have all required fields!',
            });
        }

        if (
            !validationFunctions.isNumberProvided(request.body.isbn13) ||
            !validationFunctions.validateISBN(
                request.body.isbn13 as unknown as number
            )
        ) {
            return response.status(400).send({
                message:
                    'ISBN not valid. ISBN should be a positive 13 or 10 digit number.',
            });
        }
        if (
            !validationFunctions.validateTitle(request.body.title) ||
            !validationFunctions.validatePostYear(request.body.publication_year)
        ) {
            return response.status(400).send({
                message:
                    'Title is empty and/or year is not in the range of 1600 - 3000',
            });
        }

        return next();
    },
    async (request: Request, response: Response) => {
        const bookISBN = request.body.isbn13;
        const rating1 = request.body.rating_1 > 0 ? request.body.rating_1 : 0;
        const rating2 = request.body.rating_2 > 0 ? request.body.rating_2 : 0;
        const rating3 = request.body.rating_3 > 0 ? request.body.rating_3 : 0;
        const rating4 = request.body.rating_4 > 0 ? request.body.rating_4 : 0;
        const rating5 = request.body.rating_5 > 0 ? request.body.rating_5 : 0;
        const ratingCount = rating1 + rating2 + rating3 + rating4 + rating5;
        const ratingAvg = mwRatingAverage(
            rating1,
            rating2,
            rating3,
            rating4,
            rating5,
            ratingCount
        );

        const authors = request.body.authors || [];
        const authorIds: number[] = [];

        for (const authorName of authors) {
            const authorQuery = `SELECT id FROM AUTHORS WHERE author_name = $1`;
            const authorResult = await pool.query(authorQuery, [authorName]);

            if (authorResult.rows.length > 0) {
                authorIds.push(authorResult.rows[0].id);
            } else {
                const insertAuthorQuery = `INSERT INTO AUTHORS (author_name) VALUES ($1) RETURNING id`;
                const insertResult = await pool.query(insertAuthorQuery, [
                    authorName,
                ]);
                authorIds.push(insertResult.rows[0].id);
            }
        }
        const seriesName = request.body.series || '';
        let seriesId: number = null;
        if (request.body.series && request.body.series.name) {
            const seriesQuery = `SELECT id FROM SERIES WHERE series_name = $1`;
            const seriesResult = await pool.query(seriesQuery, [
                request.body.series.name,
            ]);

            if (seriesResult.rows.length > 0) {
                seriesId = seriesResult.rows[0].id;
            } else {
                const insertSeriesQuery = `INSERT INTO SERIES (series_name) VALUES ($1) RETURNING id`;
                const insertSeriesResult = await pool.query(insertSeriesQuery, [
                    request.body.series.name,
                ]);
                seriesId = insertSeriesResult.rows[0].id;
            }
        }

        const insertBookQuery = `
        INSERT INTO BOOKS (isbn13, publication_year, title, rating_avg, rating_count, rating_1_star, rating_2_star, rating_3_star, rating_4_star, rating_5_star, image_url, image_small_url)
        VALUES ($1, $2, $3, $4, $5, $6, $7, $8, $9, $10, $11, $12)`;
        await pool
            .query(insertBookQuery, [
                bookISBN,
                request.body.publication_year,
                request.body.title,
                ratingAvg,
                ratingCount,
                rating1,
                rating2,
                rating3,
                rating4,
                rating5,
                request.body.image_url,
                request.body.image_small_url,
            ])
            .then((result) => {
                response.status(201).send({
                    isbn13: bookISBN,
                    publication_year: request.body.publication_year,
                    title: request.body.title,
                    rating_avg: ratingAvg,
                    rating_Count: ratingCount,
                    rating_1: rating1,
                    rating_2: rating2,
                    rating_3: rating3,
                    rating_4: rating4,
                    rating_5: rating5,
                    image_url: request.body.image_url,
                    image_small_url: request.body.image_small_url,
                    authors: authors,
                    series_name: seriesName,
                    series_pos: seriesId,
                });
            })
            .catch((error) => {
                if (
                    error.detail != undefined &&
                    (error.detail as string).endsWith('already exists.')
                ) {
                    console.error('Name exists');
                    response.status(400).send({
                        message: 'Name exists',
                    });
                } else {
                    //log the error
                    console.error('DB Query error on POST');
                    console.error(error);
                    response.status(500).send({
                        message: SQL_ERR,
                    });
                }
            });
        const seriesPos = request.body.series_pos || null;
        for (const idOfAuthor of authorIds) {
            await pool.query(
                `INSERT INTO BOOK_MAP (book_isbn, author_id, series_id, series_position) VALUES ($1, $2, $3, $4)`,
                [request.body.isbn13, idOfAuthor, seriesId, seriesPos]
            );
        }
    }
);

/**
 * @api {delete} /book Request to delete book(s).
 * @apiName DeleteBookByISBN
 * @apiGroup Book
 *
 * @apiBody {String} [isbn] a book ISBN.
 *
 * @apiSuccess {Book} success an object showcasing the deleted book.
 *
 * @apiError (400: ISBN Parameter Invalid) {String} message "ISBN parameter is invalid. An ISBN should be a positive 13 digit number."
 * @apiError (404: Book not found) {String} message "No books found that meet the search criteria. Try again with a different search criteria."
 * @apiUse JWT
 * @apiUse SQL_ERR
 */
bookRouter.delete(
    '/isbn',
    checkToken,
    (request: Request, response: Response, next: NextFunction) => {
        if (request.query.isbn === undefined) {
            return response.status(400).send({
                message: "Missing 'isbn' query parameter.",
            });
        }
        if (
            !validationFunctions.isNumberProvided(request.query.isbn) ||
            !validationFunctions.validateISBN(
                request.query.isbn as unknown as number
            )
        ) {
            return response.status(400).send({
                message:
                    'ISBN not valid. ISBN should be a positive 13 or 10 digit number.',
            });
        }
        next();
    },
    async (request: Request, response: Response) => {
        const theQuery = getDeleteBookQuery('isbn13 = $1');
        const values = [request.query.isbn];

        pool.query(theQuery, values)
            .then((result) => {
                if (result.rows.length === 0) {
                    return response.status(404).send({
                        message:
                            'No books found that meet the search criteria. Try again with a different search criteria.',
                    });
                }
                response
                    .status(200)
                    .send(result.rows.map(convertBookInfoToIBookInfo));
            })
            .catch((error) => {
                console.error('DB Query error on DELETE /isbn');
                console.error(error);
                response.status(500).send({
                    message: SQL_ERR,
                });
            });
    }
);

export { bookRouter };<|MERGE_RESOLUTION|>--- conflicted
+++ resolved
@@ -66,13 +66,7 @@
                         message: 'Book not found.',
                     });
                 }
-<<<<<<< HEAD
                 return response.status(200).send({ entry: convertBookInfoToIBookInfo(result.rows[0]) });
-=======
-                return response
-                    .status(200)
-                    .send(convertBookInfoToIBookInfo(result.rows[0]));
->>>>>>> 9b37fbd3
             })
             .catch((error) => {
                 //log the error
@@ -253,7 +247,6 @@
                         message: 'No books found for the given rating range.',
                     });
                 }
-<<<<<<< HEAD
                 response.status(200).send({ 
                     entries: result.rows.map(convertBookInfoToIBookInfo), 
                     pagination: {
@@ -262,10 +255,6 @@
                         offset: request.query.offset,
                         nextPage: +request.query.limit + +request.query.offset,
                     } 
-=======
-                response.status(200).send({
-                    entries: result.rows.map(convertBookInfoToIBookInfo),
->>>>>>> 9b37fbd3
                 });
             })
             .catch((error) => {
@@ -350,13 +339,7 @@
 
         pool.query(theQuery, values)
             .then((result) => {
-<<<<<<< HEAD
                 response.status(200).send({ entries: result.rows.map(convertBookInfoToIBookInfo) });
-=======
-                response
-                    .status(200)
-                    .send(result.rows.map(convertBookInfoToIBookInfo));
->>>>>>> 9b37fbd3
             })
             .catch((error) => {
                 console.error('DB Query error on GET all series');
@@ -421,7 +404,6 @@
 
         const theBookQuery = getBookInfoQuery('author_id = ANY($1::integer[])');
 
-<<<<<<< HEAD
     await pool
         .query(theBookQuery, [authorIds])
         .then((result) => {
@@ -431,20 +413,6 @@
             console.error('DB Query error on GET /:author', error);
             response.status(500).send({
                 message: SQL_ERR,
-=======
-        await pool
-            .query(theBookQuery, [authorIds])
-            .then((result) => {
-                response
-                    .status(200)
-                    .send(result.rows.map(convertBookInfoToIBookInfo));
-            })
-            .catch((error) => {
-                console.error('DB Query error on GET /:author', error);
-                response.status(500).send({
-                    message: SQL_ERR,
-                });
->>>>>>> 9b37fbd3
             });
     }
 );
@@ -454,20 +422,12 @@
  * @apiDescription Retrieves all books in the database.
  * @apiName GetAllBooks
  * @apiGroup Book
-<<<<<<< HEAD
  * 
  * @apiUse Pagination_Input
  *
  * @apiUse IBook
  * @apiUse Pagination_Output
  * 
-=======
- *
- * @apiUse Pagination
- *
- * @apiUse IBook
- *
->>>>>>> 9b37fbd3
  * @apiUse JWT
  * @apiUse SQL_ERR
  */
